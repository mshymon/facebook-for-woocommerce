--- conflicted
+++ resolved
@@ -10,11 +10,7 @@
  * Description: Grow your business on Facebook! Use this official plugin to help sell more of your products using Facebook. After completing the setup, you'll be ready to create ads that promote your products and you can also create a shop section on your Page where customers can browse your products on Facebook.
  * Author: Facebook
  * Author URI: https://www.facebook.com/
-<<<<<<< HEAD
- * Version: 2.3.3
-=======
  * Version: 2.3.5
->>>>>>> 2aac5950
  * Text Domain: facebook-for-woocommerce
  * WC requires at least: 3.5.0
  * WC tested up to: 5.1.0
