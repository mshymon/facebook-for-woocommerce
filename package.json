--- conflicted
+++ resolved
@@ -1,10 +1,6 @@
 {
   "name": "facebook-for-woocommerce",
-<<<<<<< HEAD
   "version": "2.6.1",
-=======
-  "version": "2.6.0",
->>>>>>> 42012d43
   "author": "Facebook",
   "homepage": "https://woocommerce.com/products/facebook/",
   "license": "GPL-2.0",
