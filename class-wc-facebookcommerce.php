--- conflicted
+++ resolved
@@ -9,7 +9,6 @@
  * @package FacebookCommerce
  */
 
-require_once __DIR__ . '/vendor/autoload.php';
 require_once __DIR__ . '/includes/fbutils.php';
 
 use WooCommerce\Facebook\Framework\Api\Exception as ApiException;
@@ -91,13 +90,12 @@
 	/** @var WooCommerce\Facebook\Utilities\Tracker */
 	private $tracker;
 
-	/** @var WooCommerce\Facebook\Jobs\JobRegistry */
-	public $job_registry;
+	/** @var WooCommerce\Facebook\Jobs\JobManager */
+	public $job_manager;
 
 	/** @var WooCommerce\Facebook\Utilities\Heartbeat */
 	public $heartbeat;
 
-<<<<<<< HEAD
 	/**
 	 * Constructs the plugin.
 	 *
@@ -112,117 +110,6 @@
 		$this->init();
 		$this->init_admin();
 	}
-=======
-		/** @var \SkyVerge\WooCommerce\Facebook\Tracker */
-		private $tracker;
-
-		/** @var \SkyVerge\WooCommerce\Facebook\Jobs\JobManager */
-		public $job_manager;
-
-		/** @var Heartbeat */
-		public $heartbeat;
-
-		/**
-		 * Constructs the plugin.
-		 *
-		 * @since 1.0.0
-		 */
-		public function __construct() {
-
-			parent::__construct(
-				self::PLUGIN_ID,
-				self::VERSION,
-				array(
-					'text_domain' => 'facebook-for-woocommerce',
-				)
-			);
-
-			$this->init();
-		}
-
-
-		/**
-		 * Initializes the plugin.
-		 *
-		 * @internal
-		 */
-		public function init() {
-
-			add_action( 'init', array( $this, 'get_integration' ) );
-			add_action( 'init', array( $this, 'register_custom_taxonomy' ) );
-			add_action( 'add_meta_boxes_product', array( $this, 'remove_product_fb_product_set_metabox' ), 50 );
-			add_filter( 'fb_product_set_row_actions', array( $this, 'product_set_links' ) );
-			add_filter( 'manage_edit-fb_product_set_columns', array( $this, 'manage_fb_product_set_columns' ) );
-
-			// Product Set breadcrumb filters
-			add_filter( 'woocommerce_navigation_is_connected_page', array( $this, 'is_current_page_conected_filter' ), 99, 2 );
-			add_filter( 'woocommerce_navigation_get_breadcrumbs', array( $this, 'wc_page_breadcrumbs_filter' ), 99 );
-
-			add_filter(
-				'wc_' . WC_Facebookcommerce::PLUGIN_ID . '_http_request_args',
-				array( $this, 'force_user_agent_in_latin' )
-			);
-
-			if ( \WC_Facebookcommerce_Utils::isWoocommerceIntegration() ) {
-				require_once __DIR__ . '/vendor/autoload_packages.php';
-
-				include_once 'facebook-commerce.php';
-
-				require_once $this->get_framework_path() . '/utilities/class-sv-wp-async-request.php';
-				require_once $this->get_framework_path() . '/utilities/class-sv-wp-background-job-handler.php';
-
-				require_once __DIR__ . '/includes/fbproductfeed.php';
-				require_once __DIR__ . '/facebook-commerce-messenger-chat.php';
-				require_once __DIR__ . '/includes/Exceptions/ConnectWCAPIException.php';
-
-				$this->heartbeat = new Heartbeat( WC()->queue() );
-				$this->heartbeat->init();
-
-				$this->product_feed              = new \SkyVerge\WooCommerce\Facebook\Products\Feed();
-				$this->products_stock_handler    = new \SkyVerge\WooCommerce\Facebook\Products\Stock();
-				$this->products_sync_handler     = new \SkyVerge\WooCommerce\Facebook\Products\Sync();
-				$this->sync_background_handler   = new \SkyVerge\WooCommerce\Facebook\Products\Sync\Background();
-				$this->configuration_detection   = new \SkyVerge\WooCommerce\Facebook\Feed\FeedConfigurationDetection();
-				$this->product_sets_sync_handler = new \SkyVerge\WooCommerce\Facebook\ProductSets\Sync();
-				$this->commerce_handler          = new \SkyVerge\WooCommerce\Facebook\Commerce();
-				$this->fb_categories             = new \SkyVerge\WooCommerce\Facebook\Products\FBCategories();
-
-				if ( wp_doing_ajax() ) {
-					$this->ajax = new \SkyVerge\WooCommerce\Facebook\AJAX();
-				}
-
-				// Load integrations.
-				require_once __DIR__ . '/includes/fbwpml.php';
-				new WC_Facebook_WPML_Injector();
-				new BookingsIntegration();
-
-				if ( 'yes' !== get_option( 'wc_facebook_background_handle_virtual_products_variations_complete', 'no' ) ) {
-
-					require_once __DIR__ . '/includes/Utilities/Background_Handle_Virtual_Products_Variations.php';
-
-					$this->background_handle_virtual_products_variations = new Background_Handle_Virtual_Products_Variations();
-
-				}
-
-				if ( 'yes' !== get_option( 'wc_facebook_background_remove_duplicate_visibility_meta_complete', 'no' ) ) {
-
-					require_once __DIR__ . '/includes/Utilities/Background_Remove_Duplicate_Visibility_Meta.php';
-
-					$this->background_remove_duplicate_visibility_meta = new Background_Remove_Duplicate_Visibility_Meta();
-				}
-
-				$this->connection_handler = new \SkyVerge\WooCommerce\Facebook\Handlers\Connection( $this );
-				$this->webhook_handler    = new \SkyVerge\WooCommerce\Facebook\Handlers\WebHook( $this );
-
-				$this->tracker = new \SkyVerge\WooCommerce\Facebook\Utilities\Tracker();
-
-				// Init jobs
-				$this->job_manager = new \SkyVerge\WooCommerce\Facebook\Jobs\JobManager();
-				add_action( 'init', [ $this->job_manager, 'init' ] );
-
-				// load admin handlers, before admin_init
-				if ( is_admin() ) {
->>>>>>> 6889961f
 
 
 	/**
@@ -248,10 +135,16 @@
 		);
 
 		if ( \WC_Facebookcommerce_Utils::isWoocommerceIntegration() ) {
+			require_once __DIR__ . '/vendor/autoload_packages.php';
+
 			include_once 'facebook-commerce.php';
+
+			require_once $this->get_framework_path() . '/utilities/class-sv-wp-async-request.php';
+			require_once $this->get_framework_path() . '/utilities/class-sv-wp-background-job-handler.php';
 
 			require_once __DIR__ . '/includes/fbproductfeed.php';
 			require_once __DIR__ . '/facebook-commerce-messenger-chat.php';
+			require_once __DIR__ . '/includes/Exceptions/ConnectWCAPIException.php';
 
 			$this->heartbeat = new Heartbeat( WC()->queue() );
 			$this->heartbeat->init();
@@ -286,9 +179,9 @@
 			$this->webhook_handler    = new WooCommerce\Facebook\Handlers\WebHook( $this );
 			$this->tracker            = new WooCommerce\Facebook\Utilities\Tracker();
 
-			// Init jobs
-			$this->job_registry = new WooCommerce\Facebook\Jobs\JobRegistry();
-			add_action( 'init', [ $this->job_registry, 'init' ] );
+				// Init jobs
+				$this->job_manager = new WooCommerce\Facebook\Jobs\JobManager();
+				add_action( 'init', [ $this->job_manager, 'init' ] );
 
 			// load admin handlers, before admin_init
 			if ( is_admin() ) {
@@ -445,8 +338,34 @@
 			$this->get_admin_notice_handler()->add_admin_notice(
 				$message,
 				'connection_invalid',
-				[ 'notice_class' => 'notice-error' ]
+				[ 'notice_class' => 'notice-error', ]
 			);
+		}
+
+		/** @TODO: check this one after merge */
+		if ( Framework\SV_WC_Plugin_Compatibility::is_enhanced_admin_available() ) {
+			if (  class_exists( WooAdminFeatures::class ) ) {
+				$is_marketing_enabled =  WooAdminFeatures::is_enabled( 'marketing' );
+			} else {
+				$is_marketing_enabled = is_callable( '\Automattic\WooCommerce\Admin\Loader::is_feature_enabled' )
+					&& \Automattic\WooCommerce\Admin\Loader::is_feature_enabled( 'marketing' );
+			}
+			if ( $is_marketing_enabled ) {
+				$this->get_admin_notice_handler()->add_admin_notice(
+					sprintf(
+						/* translators: Placeholders: %1$s - opening <a> HTML link tag, %2$s - closing </a> HTML link tag */
+						esc_html__( 'Heads up! The Facebook menu is now located under the %1$sMarketing%2$s menu.', 'facebook-for-woocommerce' ),
+						'<a href="' . esc_url( $this->get_settings_url() ) . '">',
+						'</a>'
+					),
+					'settings_moved_to_marketing',
+					[
+						'dismissible'             => true,
+						'always_show_on_settings' => false,
+						'notice_class'            => 'notice-info',
+					]
+				);
+			}
 		}
 	}
 
