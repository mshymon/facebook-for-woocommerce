--- conflicted
+++ resolved
@@ -149,29 +149,7 @@
 				$response->is_ig_cta_enabled()
 			);
 
-<<<<<<< HEAD
-			// update the messenger settings
-			if ( $messenger_configuration = $response->get_messenger_configuration() ) {
-
-				// store the local "enabled" setting
-				update_option( \WC_Facebookcommerce_Integration::SETTING_ENABLE_MESSENGER, wc_bool_to_string( $messenger_configuration->is_enabled() ) );
-
-				if ( $default_locale = $messenger_configuration->get_default_locale() ) {
-					update_option( \WC_Facebookcommerce_Integration::SETTING_MESSENGER_LOCALE, sanitize_text_field( $default_locale ) );
-				}
-
-				// if the site's domain is somehow missing from the allowed domains, re-add it
-				if ( $messenger_configuration->is_enabled() && ! in_array( home_url( '/' ), $messenger_configuration->get_domains(), true ) ) {
-
-					$messenger_configuration->add_domain( home_url( '/' ) );
-
-					$this->get_plugin()->get_api()->update_messenger_configuration( $this->get_external_business_id(), $messenger_configuration );
-				}
-			}
 		} catch ( ApiException $exception ) {
-=======
-		} catch ( SV_WC_API_Exception $exception ) {
->>>>>>> 0b4eecc7
 
 			$this->get_plugin()->log( 'Could not refresh business configuration. ' . $exception->getMessage() );
 		}
