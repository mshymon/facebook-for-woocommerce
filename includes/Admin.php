--- conflicted
+++ resolved
@@ -11,13 +11,9 @@
 
 namespace WooCommerce\Facebook;
 
-<<<<<<< HEAD
 use WooCommerce\Facebook\Admin\Enhanced_Catalog_Attribute_Fields;
 use WooCommerce\Facebook\Framework\Helper;
-=======
-use SkyVerge\WooCommerce\PluginFramework\v5_10_0\SV_WC_Helper;
 use Automattic\WooCommerce\Internal\DataStores\Orders\CustomOrdersTableController;
->>>>>>> 3308a36c
 
 defined( 'ABSPATH' ) or exit;
 
@@ -50,8 +46,6 @@
 	 * @since 1.10.0
 	 */
 	public function __construct() {
-<<<<<<< HEAD
-=======
 
 		$order_screen_id = wc_get_container()->get( CustomOrdersTableController::class )->custom_orders_table_usage_is_enabled()
 		? wc_get_page_screen_id( 'shop-order' )
@@ -66,7 +60,6 @@
 			$order_screen_id,
 		];
 
->>>>>>> 3308a36c
 		// enqueue admin scripts
 		add_action( 'admin_enqueue_scripts', array( $this, 'enqueue_scripts' ) );
 
@@ -144,23 +137,11 @@
 	 */
 	public function enqueue_scripts() {
 		global $current_screen;
-<<<<<<< HEAD
-		$modal_screens = array(
-			'product',
-			'edit-product',
-			'edit-product_cat',
-			'shop_order',
-		);
 
 		if ( isset( $current_screen->id ) ) {
-			if ( in_array( $current_screen->id, $modal_screens, true ) || facebook_for_woocommerce()->is_plugin_settings() ) {
-=======
-
-		if ( isset( $current_screen->id ) ) {
 
 			if ( in_array( $current_screen->id, $this->screen_ids, true ) || facebook_for_woocommerce()->is_plugin_settings() ) {
 
->>>>>>> 3308a36c
 				// enqueue modal functions
 				wp_enqueue_script(
 					'facebook-for-woocommerce-modal',
@@ -269,27 +250,6 @@
 			}
 		}//end if
 
-<<<<<<< HEAD
-		wp_enqueue_script(
-			'wc-facebook-google-product-category-fields',
-			facebook_for_woocommerce()->get_asset_build_dir_url() . '/admin/google-product-category-fields.js',
-			[ 'jquery' ],
-			\WC_Facebookcommerce::PLUGIN_VERSION
-		);
-
-		wp_localize_script(
-			'wc-facebook-google-product-category-fields',
-			'facebook_for_woocommerce_google_product_category',
-			[
-				'i18n' => [
-					'top_level_dropdown_placeholder'          => __( 'Search main categories...', 'facebook-for-woocommerce' ),
-					'second_level_empty_dropdown_placeholder' => __( 'Choose a main category', 'facebook-for-woocommerce' ),
-					'general_dropdown_placeholder'            => __( 'Choose a category', 'facebook-for-woocommerce' ),
-				],
-			]
-		);
-=======
->>>>>>> 3308a36c
 	}
 
 	/**
@@ -1511,18 +1471,7 @@
 	 */
 	public function render_modal_template() {
 		global $current_screen;
-<<<<<<< HEAD
-		$modal_screens = array(
-			'product',
-			'edit-product',
-			'woocommerce_page_wc-facebook',
-			'marketing_page_wc-facebook',
-			'edit-product_cat',
-			'shop_order',
-		);
-=======
-
->>>>>>> 3308a36c
+
 		// bail if not on the products, product edit, or settings screen
 		if ( ! $current_screen || ! in_array( $current_screen->id, $this->screen_ids, true ) ) {
 			return;
