<?php
/**
 * Copyright (c) Facebook, Inc. and its affiliates. All Rights Reserved
 *
 * This source code is licensed under the license found in the
 * LICENSE file in the root directory of this source tree.
 *
 * @package FacebookCommerce
 */

namespace SkyVerge\WooCommerce\Facebook;

use SkyVerge\WooCommerce\PluginFramework\v5_10_0\SV_WC_Helper;

defined( 'ABSPATH' ) or exit;

/**
 * Admin handler.
 *
 * @since 1.10.0
 */
class Admin {


	/** @var string the "sync and show" sync mode slug */
	const SYNC_MODE_SYNC_AND_SHOW = 'sync_and_show';

	/** @var string the "sync and show" sync mode slug */
	const SYNC_MODE_SYNC_AND_HIDE = 'sync_and_hide';

	/** @var string the "sync disabled" sync mode slug */
	const SYNC_MODE_SYNC_DISABLED = 'sync_disabled';

	/** @var \Admin\Product_Categories the product category admin handler */
	protected $product_categories;


	/**
	 * Admin constructor.
	 *
	 * @since 1.10.0
	 */
	public function __construct() {

		// enqueue admin scripts
		add_action( 'admin_enqueue_scripts', array( $this, 'enqueue_scripts' ) );

		$plugin = facebook_for_woocommerce();

		// only alter the admin UI if the plugin is connected to Facebook and ready to sync products
		if ( ! $plugin->get_connection_handler()->is_connected() || ! $plugin->get_integration()->get_product_catalog_id() ) {
			return;
		}

		require_once __DIR__ . '/Admin/Products.php';
		require_once __DIR__ . '/Admin/Product_Categories.php';
		require_once __DIR__ . '/Admin/Product_Sets.php';

		$this->product_categories = new Admin\Product_Categories();
		$this->product_sets       = new Admin\Product_Sets();

		// add a modal in admin product pages
		add_action( 'admin_footer', array( $this, 'render_modal_template' ) );
		// may trigger the modal to open to warn the merchant about a conflict with the current product terms
		add_action( 'admin_footer', array( $this, 'validate_product_excluded_terms' ) );

		// add admin notice to inform that disabled products may need to be deleted manually
		add_action( 'admin_notices', array( $this, 'maybe_show_product_disabled_sync_notice' ) );

		// add admin notice if the user is enabling sync for virtual products using the bulk action
		add_action( 'admin_notices', array( $this, 'maybe_add_enabling_virtual_products_sync_notice' ) );
		add_filter( 'request', array( $this, 'filter_virtual_products_affected_enabling_sync' ) );

		// add admin notice to inform sync mode has been automatically set to Sync and hide for virtual products and variations
		add_action( 'admin_notices', array( $this, 'add_handled_virtual_products_variations_notice' ) );

		// add columns for displaying Facebook sync enabled/disabled and catalog visibility status
		add_filter( 'manage_product_posts_columns', array( $this, 'add_product_list_table_columns' ) );
		add_action( 'manage_product_posts_custom_column', array( $this, 'add_product_list_table_columns_content' ) );

		// add input to filter products by Facebook sync enabled
		add_action( 'restrict_manage_posts', array( $this, 'add_products_by_sync_enabled_input_filter' ), 40 );
		add_filter( 'request', array( $this, 'filter_products_by_sync_enabled' ) );

		// add bulk actions to manage products sync
		add_filter( 'bulk_actions-edit-product', array( $this, 'add_products_sync_bulk_actions' ), 40 );
		add_action( 'handle_bulk_actions-edit-product', array( $this, 'handle_products_sync_bulk_actions' ) );

		// add Product data tab
		add_filter( 'woocommerce_product_data_tabs', array( $this, 'add_product_settings_tab' ) );
		add_action( 'woocommerce_product_data_panels', array( $this, 'add_product_settings_tab_content' ) );

		// add Variation edit fields
		add_action( 'woocommerce_product_after_variable_attributes', array( $this, 'add_product_variation_edit_fields' ), 10, 3 );
		add_action( 'woocommerce_save_product_variation', array( $this, 'save_product_variation_edit_fields' ), 10, 2 );

		// add custom taxonomy for Product Sets
		add_filter( 'gettext', array( $this, 'change_custom_taxonomy_tip' ), 20, 2 );
	}

	/**
	 * Change custom taxonomy tip text
	 *
	 * @since 2.3.0
	 *
	 * @param string $translation Text translation.
	 * @param string $text Original text.
	 *
	 * @return string
	 */
	public function change_custom_taxonomy_tip( $translation, $text ) {

		global $current_screen;

		if ( isset( $current_screen->id ) && 'edit-fb_product_set' === $current_screen->id && 'The name is how it appears on your site.' === $text ) {
			$translation = esc_html__( 'The name is how it appears on Facebook Catalog.', 'facebook-for-woocommerce' );
		}

		return $translation;
	}

	/**
	 * Enqueues admin scripts.
	 *
	 * @internal
	 *
	 * @since 1.10.0
	 */
	public function enqueue_scripts() {
		global $current_screen;

		$modal_screens = array(
			'product',
			'edit-product',
			'edit-product_cat',
			'shop_order',
		);

		if ( isset( $current_screen->id ) ) {

			if ( in_array( $current_screen->id, $modal_screens, true ) || facebook_for_woocommerce()->is_plugin_settings() ) {

				// enqueue modal functions
				wp_enqueue_script(
					'facebook-for-woocommerce-modal',
<<<<<<< HEAD
					facebook_for_woocommerce()->get_asset_build_dir_url() . '/admin/modal.js',
=======
					facebook_for_woocommerce()->get_plugin_url() . '/assets/js/admin/modal.min.js',
>>>>>>> 9240f274
					array( 'jquery', 'wc-backbone-modal', 'jquery-blockui' ),
					\WC_Facebookcommerce::PLUGIN_VERSION
				);
			}

			if ( 'edit-fb_product_set' === $current_screen->id ) {

				// enqueue WooCommerce Admin Styles because of Select2
				wp_enqueue_style(
					'woocommerce_admin_styles',
					WC()->plugin_url() . '/assets/css/admin.css',
					array(),
					\WC_Facebookcommerce::PLUGIN_VERSION
				);
				wp_enqueue_style(
					'facebook-for-woocommerce-product-sets-admin',
					facebook_for_woocommerce()->get_plugin_url() . '/assets/css/admin/facebook-for-woocommerce-product-sets-admin.css',
					array(),
					\WC_Facebookcommerce::PLUGIN_VERSION
				);

				wp_enqueue_script(
					'facebook-for-woocommerce-product-sets',
<<<<<<< HEAD
					facebook_for_woocommerce()->get_asset_build_dir_url() . '/admin/product-sets-admin.js',
=======
					facebook_for_woocommerce()->get_plugin_url() . '/assets/js/admin/product-sets-admin.js',
>>>>>>> 9240f274
					array( 'jquery', 'select2' ),
					\WC_Facebookcommerce::PLUGIN_VERSION,
					true
				);
			}

			if ( 'product' === $current_screen->id || 'edit-product' === $current_screen->id ) {

				wp_enqueue_style(
					'facebook-for-woocommerce-products-admin',
					facebook_for_woocommerce()->get_plugin_url() . '/assets/css/admin/facebook-for-woocommerce-products-admin.css',
					array(),
					\WC_Facebookcommerce::PLUGIN_VERSION
				);

				wp_enqueue_script(
					'facebook-for-woocommerce-products-admin',
<<<<<<< HEAD
					facebook_for_woocommerce()->get_asset_build_dir_url() . '/admin/products-admin.js',
					[ 'jquery', 'wc-backbone-modal', 'jquery-blockui', 'facebook-for-woocommerce-modal' ],
=======
					facebook_for_woocommerce()->get_plugin_url() . '/assets/js/admin/products-admin.min.js',
					array( 'jquery', 'wc-backbone-modal', 'jquery-blockui', 'facebook-for-woocommerce-modal' ),
>>>>>>> 9240f274
					\WC_Facebookcommerce::PLUGIN_VERSION
				);

				wp_localize_script(
					'facebook-for-woocommerce-products-admin',
					'facebook_for_woocommerce_products_admin',
					array(
						'ajax_url'                        => admin_url( 'admin-ajax.php' ),
						'enhanced_attribute_optional_selector' => \SkyVerge\WooCommerce\Facebook\Admin\Enhanced_Catalog_Attribute_Fields::FIELD_ENHANCED_CATALOG_ATTRIBUTE_PREFIX . \SkyVerge\WooCommerce\Facebook\Admin\Enhanced_Catalog_Attribute_Fields::OPTIONAL_SELECTOR_KEY,
						'enhanced_attribute_page_type_edit_category' => \SkyVerge\WooCommerce\Facebook\Admin\Enhanced_Catalog_Attribute_Fields::PAGE_TYPE_EDIT_CATEGORY,
						'enhanced_attribute_page_type_add_category' => \SkyVerge\WooCommerce\Facebook\Admin\Enhanced_Catalog_Attribute_Fields::PAGE_TYPE_ADD_CATEGORY,
						'enhanced_attribute_page_type_edit_product' => \SkyVerge\WooCommerce\Facebook\Admin\Enhanced_Catalog_Attribute_Fields::PAGE_TYPE_EDIT_PRODUCT,
						'is_sync_enabled_for_product'     => $this->is_sync_enabled_for_current_product(),
						'set_product_visibility_nonce'    => wp_create_nonce( 'set-products-visibility' ),
						'set_product_sync_prompt_nonce'   => wp_create_nonce( 'set-product-sync-prompt' ),
						'set_product_sync_bulk_action_prompt_nonce' => wp_create_nonce( 'set-product-sync-bulk-action-prompt' ),
						'product_not_ready_modal_message' => $this->get_product_not_ready_modal_message(),
						'product_not_ready_modal_buttons' => $this->get_product_not_ready_modal_buttons(),
						'product_removed_from_sync_confirm_modal_message' => $this->get_product_removed_from_sync_confirm_modal_message(),
						'product_removed_from_sync_confirm_modal_buttons' => $this->get_product_removed_from_sync_confirm_modal_buttons(),
						'product_removed_from_sync_field_id' => '#' . \WC_Facebook_Product::FB_REMOVE_FROM_SYNC,
						'i18n'                            => array(
							'missing_google_product_category_message' => __( 'Please enter a Google product category and at least one sub-category to sell this product on Instagram.', 'facebook-for-woocommerce' ),
						),
					)
				);

			}//end if

			if ( facebook_for_woocommerce()->is_plugin_settings() ) {

				wp_enqueue_style( 'woocommerce_admin_styles' );
				wp_enqueue_script( 'wc-enhanced-select' );
			}
		}//end if

<<<<<<< HEAD
		wp_enqueue_script(
			'wc-facebook-google-product-category-fields',
			facebook_for_woocommerce()->get_asset_build_dir_url() . '/admin/google-product-category-fields.js',
=======
		// wp_enqueue_script( 'wc-facebook-google-product-category-fields', facebook_for_woocommerce()->get_plugin_url() . '/assets/js/admin/google-product-category-fields.min.js', [ 'jquery' ], \WC_Facebookcommerce::PLUGIN_VERSION );
		wp_enqueue_script(
			'wc-facebook-google-product-category-fields',
			facebook_for_woocommerce()->get_plugin_url() . '/assets/js/admin/google-product-category-fields.js',
>>>>>>> 9240f274
			array( 'jquery' ),
			\WC_Facebookcommerce::PLUGIN_VERSION
		);

		wp_localize_script(
			'wc-facebook-google-product-category-fields',
			'facebook_for_woocommerce_google_product_category',
			array(
				'i18n' => array(
					'top_level_dropdown_placeholder' => __( 'Search main categories...', 'facebook-for-woocommerce' ),
					'second_level_empty_dropdown_placeholder' => __( 'Choose a main category', 'facebook-for-woocommerce' ),
					'general_dropdown_placeholder'   => __( 'Choose a category', 'facebook-for-woocommerce' ),
				),
			)
		);
	}


	/**
	 * Determines whether sync is enabled for the current product.
	 *
	 * @since 2.0.5
	 *
	 * @return bool
	 */
	private function is_sync_enabled_for_current_product() {
		global $post;

		$product = wc_get_product( $post );

		if ( ! $product instanceof \WC_Product ) {
			return false;
		}

		return Products::is_sync_enabled_for_product( $product );
	}


	/**
	 * Gets the markup for the message used in the product not ready modal.
	 *
	 * @since 2.1.0
	 *
	 * @return string
	 */
	private function get_product_not_ready_modal_message() {

		ob_start();

		?>
		<p><?php esc_html_e( 'To sell this product on Instagram, please ensure it meets the following requirements:', 'facebook-for-woocommerce' ); ?></p>

		<ul class="ul-disc">
			<li><?php esc_html_e( 'Has a price defined', 'facebook-for-woocommerce' ); ?></li>
			<li>
			<?php
			echo esc_html(
				sprintf(
				/* translators: Placeholders: %1$s - <strong> opening HTML tag, %2$s - </strong> closing HTML tag */
					__( 'Has %1$sManage Stock%2$s enabled on the %1$sInventory%2$s tab', 'facebook-for-woocommerce' ),
					'<strong>',
					'</strong>'
				)
			);
			?>
			</li>
			<li>
			<?php
			echo esc_html(
				sprintf(
				/* translators: Placeholders: %1$s - <strong> opening HTML tag, %2$s - </strong> closing HTML tag */
					__( 'Has the %1$sFacebook Sync%2$s setting set to "Sync and show" or "Sync and hide"', 'facebook-for-woocommerce' ),
					'<strong>',
					'</strong>'
				)
			);
			?>
			</li>
		</ul>
		<?php

		return ob_get_clean();
	}


	/**
	 * Gets the markup for the buttons used in the product not ready modal.
	 *
	 * @since 2.1.0
	 *
	 * @return string
	 */
	private function get_product_not_ready_modal_buttons() {

		ob_start();

		?>
		<button
			id="btn-ok"
			class="button button-large button-primary"
		><?php esc_html_e( 'Close', 'facebook-for-woocomerce' ); ?></button>
		<?php

		return ob_get_clean();
	}


	/**
	 * Gets the markup for the message used in the product removed from sync confirm modal.
	 *
	 * @internal
	 *
	 * @since 2.3.0
	 *
	 * @return string
	 */
	private function get_product_removed_from_sync_confirm_modal_message() {

		ob_start();

		?>
		<p>
		<?php
		printf(
			/* translators: Placeholders: %1$s - opening <a> link tag, %2$s - closing </a> link tag */
			__( 'You\'re removing a product from the Facebook sync that is currently listed in your %1$sFacebook catalog%2$s. Would you like to delete the product from the Facebook catalog as well?', 'facebook-for-woocommerce' ),
			'<a href="https://www.facebook.com/products" target="_blank">',
			'</a>'
		);
		?>
			</p>
		<?php

		return ob_get_clean();
	}


	/**
	 * Gets the markup for the buttons used in the product removed from sync confirm modal.
	 *
	 * @internal
	 *
	 * @since 2.3.0
	 *
	 * @return string
	 */
	private function get_product_removed_from_sync_confirm_modal_buttons() {

		ob_start();

		?>
		<button
			id="btn-ok"
			class="button button-large button-primary"
		><?php esc_html_e( 'Remove from sync only', 'facebook-for-woocomerce' ); ?></button>

		<button
			class="button button-large button-delete button-product-removed-from-sync-delete"
		><?php esc_html_e( 'Remove from sync and delete', 'facebook-for-woocomerce' ); ?></button>

		<button
			class="button button-large button-product-removed-from-sync-cancel"
		><?php esc_html_e( 'Cancel', 'facebook-for-woocomerce' ); ?></button>
		<?php

		return ob_get_clean();
	}


	/**
	 * Gets the product category admin handler instance.
	 *
	 * @since 2.1.0
	 *
	 * @return \SkyVerge\WooCommerce\Facebook\Admin\Product_Categories
	 */
	public function get_product_categories_handler() {

		return $this->product_categories;
	}


	/**
	 * Adds Facebook-related columns in the products edit screen.
	 *
	 * @internal
	 *
	 * @since 1.10.0
	 *
	 * @param array $columns array of keys and labels
	 * @return array
	 */
	public function add_product_list_table_columns( $columns ) {

		$columns['facebook_sync'] = __( 'Facebook sync', 'facebook-for-woocommerce' );

		return $columns;
	}


	/**
	 * Outputs sync information for products in the edit screen.
	 *
	 * @internal
	 *
	 * @since 1.10.0
	 *
	 * @param string $column the current column in the posts table
	 */
	public function add_product_list_table_columns_content( $column ) {
		global $post;

		if ( 'facebook_sync' !== $column ) {
			return;
		}

		$product = wc_get_product( $post );

		if ( $product && Products::product_should_be_synced( $product ) ) {

			if ( Products::is_product_visible( $product ) ) {
				esc_html_e( 'Sync and show', 'facebook-for-woocommerce' );
			} else {
				esc_html_e( 'Sync and hide', 'facebook-for-woocommerce' );
			}
		} else {

			esc_html_e( 'Do not sync', 'facebook-for-woocommerce' );
		}
	}


	/**
	 * Adds a dropdown input to let shop managers filter products by sync setting.
	 *
	 * @internal
	 *
	 * @since 1.10.0
	 */
	public function add_products_by_sync_enabled_input_filter() {
		global $typenow;

		if ( 'product' !== $typenow ) {
			return;
		}

		// phpcs:ignore WordPress.Security.NonceVerification.Recommended
		$choice = isset( $_GET['fb_sync_enabled'] ) ? (string) sanitize_text_field( wp_unslash( $_GET['fb_sync_enabled'] ) ) : '';

		?>
		<select name="fb_sync_enabled">
			<option value="" <?php selected( $choice, '' ); ?>><?php esc_html_e( 'Filter by Facebook sync setting', 'facebook-for-woocommerce' ); ?></option>
			<option value="<?php echo self::SYNC_MODE_SYNC_AND_SHOW; ?>" <?php selected( $choice, self::SYNC_MODE_SYNC_AND_SHOW ); ?>><?php esc_html_e( 'Sync and show', 'facebook-for-woocommerce' ); ?></option>
			<option value="<?php echo self::SYNC_MODE_SYNC_AND_HIDE; ?>" <?php selected( $choice, self::SYNC_MODE_SYNC_AND_HIDE ); ?>><?php esc_html_e( 'Sync and hide', 'facebook-for-woocommerce' ); ?></option>
			<option value="<?php echo self::SYNC_MODE_SYNC_DISABLED; ?>" <?php selected( $choice, self::SYNC_MODE_SYNC_DISABLED ); ?>><?php esc_html_e( 'Do not sync', 'facebook-for-woocommerce' ); ?></option>
		</select>
		<?php
	}


	/**
	 * Filters products by Facebook sync setting.
	 *
	 * @internal
	 *
	 * @since 1.10.0
	 *
	 * @param array $query_vars product query vars for the edit screen
	 * @return array
	 */
	public function filter_products_by_sync_enabled( $query_vars ) {

		$valid_values = array(
			self::SYNC_MODE_SYNC_AND_SHOW,
			self::SYNC_MODE_SYNC_AND_HIDE,
			self::SYNC_MODE_SYNC_DISABLED,
		);

		// phpcs:ignore WordPress.Security.NonceVerification.Recommended
		if ( isset( $_REQUEST['fb_sync_enabled'] ) && in_array( $_REQUEST['fb_sync_enabled'], $valid_values, true ) ) {

			// store original meta query
			$original_meta_query = ! empty( $query_vars['meta_query'] ) ? $query_vars['meta_query'] : array();

			// phpcs:ignore WordPress.Security.NonceVerification.Recommended
			$filter_value = $_REQUEST['fb_sync_enabled'];

			// by default use an "AND" clause if multiple conditions exist for a meta query
			if ( ! empty( $query_vars['meta_query'] ) ) {
				$query_vars['meta_query']['relation'] = 'AND';
			} else {
				$query_vars['meta_query'] = array();
			}

			if ( self::SYNC_MODE_SYNC_AND_SHOW === $filter_value ) {

				// when checking for products with sync enabled we need to check both "yes" and meta not set, this requires adding an "OR" clause
				$query_vars = $this->add_query_vars_to_find_products_with_sync_enabled( $query_vars );

				// only get visible products (both "yes" and meta not set)
				$query_vars = $this->add_query_vars_to_find_visible_products( $query_vars );

				// since we record enabled status and visibility on child variations, we need to query variable products found for their children to exclude them from query results
				$exclude_products = array();
				$found_ids        = get_posts( array_merge( $query_vars, array( 'fields' => 'ids' ) ) );
				$found_products   = empty( $found_ids ) ? array() : wc_get_products(
					array(
						'limit'   => -1,
						'type'    => 'variable',
						'include' => $found_ids,
					)
				);

				/** @var \WC_Product[] $found_products */
				foreach ( $found_products as $product ) {

					if ( ! Products::is_sync_enabled_for_product( $product )
						 || ! Products::is_product_visible( $product ) ) {

						$exclude_products[] = $product->get_id();
					}
				}

				if ( ! empty( $exclude_products ) ) {
					if ( ! empty( $query_vars['post__not_in'] ) ) {
						$query_vars['post__not_in'] = array_merge( $query_vars['post__not_in'], $exclude_products );
					} else {
						$query_vars['post__not_in'] = $exclude_products;
					}
				}
			} elseif ( self::SYNC_MODE_SYNC_AND_HIDE === $filter_value ) {

				// when checking for products with sync enabled we need to check both "yes" and meta not set, this requires adding an "OR" clause
				$query_vars = $this->add_query_vars_to_find_products_with_sync_enabled( $query_vars );

				// only get hidden products
				$query_vars = $this->add_query_vars_to_find_hidden_products( $query_vars );

				// since we record enabled status and visibility on child variations, we need to query variable products found for their children to exclude them from query results
				$exclude_products = array();
				$found_ids        = get_posts( array_merge( $query_vars, array( 'fields' => 'ids' ) ) );
				$found_products   = empty( $found_ids ) ? array() : wc_get_products(
					array(
						'limit'   => -1,
						'type'    => 'variable',
						'include' => $found_ids,
					)
				);

				/** @var \WC_Product[] $found_products */
				foreach ( $found_products as $product ) {

					if ( ! Products::is_sync_enabled_for_product( $product )
						 || Products::is_product_visible( $product ) ) {

						$exclude_products[] = $product->get_id();
					}
				}

				if ( ! empty( $exclude_products ) ) {
					if ( ! empty( $query_vars['post__not_in'] ) ) {
						$query_vars['post__not_in'] = array_merge( $query_vars['post__not_in'], $exclude_products );
					} else {
						$query_vars['post__not_in'] = $exclude_products;
					}
				}

				// for the same reason, we also need to include variable products with hidden children
				$include_products  = array();
				$hidden_variations = get_posts(
					array(
						'limit'      => -1,
						'post_type'  => 'product_variation',
						'meta_query' => array(
							'key'   => Products::VISIBILITY_META_KEY,
							'value' => 'no',
						),
					)
				);

				/** @var \WP_Post[] $hidden_variations */
				foreach ( $hidden_variations as $variation_post ) {

					$variable_product = wc_get_product( $variation_post->post_parent );

					// we need this check because we only want products with ALL variations hidden
					if ( $variable_product instanceof \WC_Product && Products::is_sync_enabled_for_product( $variable_product )
						 && ! Products::is_product_visible( $variable_product ) ) {

						$include_products[] = $variable_product->get_id();
					}
				}
			} else {

				// self::SYNC_MODE_SYNC_DISABLED

				// products to be included in the QUERY, not in the sync
				$include_products = array();
				$found_ids        = array();

				$integration             = facebook_for_woocommerce()->get_integration();
				$excluded_categories_ids = $integration ? $integration->get_excluded_product_category_ids() : array();
				$excluded_tags_ids       = $integration ? $integration->get_excluded_product_tag_ids() : array();

				// get the product IDs from all products in excluded taxonomies
				if ( $excluded_categories_ids || $excluded_tags_ids ) {

					$tax_query_vars   = $this->maybe_add_tax_query_for_excluded_taxonomies( $query_vars, true );
					$include_products = array_merge( $include_products, get_posts( array_merge( $tax_query_vars, array( 'fields' => 'ids' ) ) ) );
				}

				$excluded_products = get_posts(
					array(
						'fields'     => 'ids',
						'limit'      => -1,
						'post_type'  => 'product',
						'meta_query' => array(
							array(
								'key'   => Products::SYNC_ENABLED_META_KEY,
								'value' => 'no',
							),
						),
					)
				);

				$include_products = array_unique( array_merge( $include_products, $excluded_products ) );

				// since we record enabled status and visibility on child variations,
				// we need to include variable products with excluded children
				$excluded_variations = get_posts(
					array(
						'limit'      => -1,
						'post_type'  => 'product_variation',
						'meta_query' => array(
							array(
								'key'   => Products::SYNC_ENABLED_META_KEY,
								'value' => 'no',
							),
						),
					)
				);

				/** @var \WP_Post[] $excluded_variations */
				foreach ( $excluded_variations as $variation_post ) {

					$variable_product = wc_get_product( $variation_post->post_parent );

					// we need this check because we only want products with ALL variations excluded
					if ( ! Products::is_sync_enabled_for_product( $variable_product ) ) {

						$include_products[] = $variable_product->get_id();
					}
				}
			}//end if

			if ( ! empty( $include_products ) ) {

				// we are going to query by ID, so we want to include all the IDs from before
				$include_products = array_unique( array_merge( $found_ids, $include_products ) );

				if ( ! empty( $query_vars['post__in'] ) ) {
					$query_vars['post__in'] = array_merge( $query_vars['post__in'], $include_products );
				} else {
					$query_vars['post__in'] = $include_products;
				}

				// remove sync enabled and visibility meta queries
				if ( ! empty( $original_meta_query ) ) {
					$query_vars['meta_query'] = $original_meta_query;
				} else {
					unset( $query_vars['meta_query'] );
				}
			}
		}//end if

		if ( isset( $query_vars['meta_query'] ) && empty( $query_vars['meta_query'] ) ) {
			unset( $query_vars['meta_query'] );
		}

		return $query_vars;
	}


	/**
	 * Adds query vars to limit the results to products that have sync enabled.
	 *
	 * @since 1.10.0
	 *
	 * @param array $query_vars
	 * @return array
	 */
	private function add_query_vars_to_find_products_with_sync_enabled( array $query_vars ) {

		$meta_query = array(
			'relation' => 'OR',
			array(
				'key'   => Products::SYNC_ENABLED_META_KEY,
				'value' => 'yes',
			),
			array(
				'key'     => Products::SYNC_ENABLED_META_KEY,
				'compare' => 'NOT EXISTS',
			),
		);

		if ( empty( $query_vars['meta_query'] ) ) {

			$query_vars['meta_query'] = $meta_query;

		} elseif ( is_array( $query_vars['meta_query'] ) ) {

			$original_meta_query      = $query_vars['meta_query'];
			$query_vars['meta_query'] = array(
				'relation' => 'AND',
				$original_meta_query,
				$meta_query,
			);
		}

		// check whether the product belongs to an excluded product category or tag
		$query_vars = $this->maybe_add_tax_query_for_excluded_taxonomies( $query_vars );

		return $query_vars;
	}


	/**
	 * Adds a tax query to filter in/out products in excluded product categories and product tags.
	 *
	 * @since 1.10.0
	 *
	 * @param array $query_vars product query vars for the edit screen
	 * @param bool  $in whether we want to return products in excluded categories and tags or not
	 * @return array
	 */
	private function maybe_add_tax_query_for_excluded_taxonomies( $query_vars, $in = false ) {

		$integration = facebook_for_woocommerce()->get_integration();

		if ( $integration ) {

			$tax_query               = array();
			$excluded_categories_ids = $integration->get_excluded_product_category_ids();

			if ( $excluded_categories_ids ) {
				$tax_query[] = array(
					'taxonomy' => 'product_cat',
					'terms'    => $excluded_categories_ids,
					'field'    => 'term_id',
					'operator' => $in ? 'IN' : 'NOT IN',
				);
			}

			$excluded_tags_ids = $integration->get_excluded_product_tag_ids();

			if ( $excluded_tags_ids ) {
				$tax_query[] = array(
					'taxonomy' => 'product_tag',
					'terms'    => $excluded_tags_ids,
					'field'    => 'term_id',
					'operator' => $in ? 'IN' : 'NOT IN',
				);
			}

			if ( count( $tax_query ) > 1 ) {
				$tax_query['relation'] = $in ? 'OR' : 'AND';
			}

			if ( $tax_query && empty( $query_vars['tax_query'] ) ) {
				$query_vars['tax_query'] = $tax_query;
			} elseif ( $tax_query && is_array( $query_vars ) ) {
				$query_vars['tax_query'][] = $tax_query;
			}
		}//end if

		return $query_vars;
	}


	/**
	 * Adds query vars to limit the results to visible products.
	 *
	 * @since 2.0.0
	 *
	 * @param array $query_vars
	 * @return array
	 */
	private function add_query_vars_to_find_visible_products( array $query_vars ) {

		$visibility_meta_query = array(
			'relation' => 'OR',
			array(
				'key'   => Products::VISIBILITY_META_KEY,
				'value' => 'yes',
			),
			array(
				'key'     => Products::VISIBILITY_META_KEY,
				'compare' => 'NOT EXISTS',
			),
		);

		if ( empty( $query_vars['meta_query'] ) ) {

			$query_vars['meta_query'] = $visibility_meta_query;

		} elseif ( is_array( $query_vars['meta_query'] ) ) {

			$enabled_meta_query       = $query_vars['meta_query'];
			$query_vars['meta_query'] = array(
				'relation' => 'AND',
				$enabled_meta_query,
				$visibility_meta_query,
			);
		}

		return $query_vars;
	}


	/**
	 * Adds query vars to limit the results to hidden products.
	 *
	 * @since 2.0.0
	 *
	 * @param array $query_vars
	 * @return array
	 */
	private function add_query_vars_to_find_hidden_products( array $query_vars ) {

		$visibility_meta_query = array(
			'key'   => Products::VISIBILITY_META_KEY,
			'value' => 'no',
		);

		if ( empty( $query_vars['meta_query'] ) ) {

			$query_vars['meta_query'] = $visibility_meta_query;

		} elseif ( is_array( $query_vars['meta_query'] ) ) {

			$enabled_meta_query       = $query_vars['meta_query'];
			$query_vars['meta_query'] = array(
				'relation' => 'AND',
				$enabled_meta_query,
				$visibility_meta_query,
			);
		}

		return $query_vars;
	}


	/**
	 * Adds bulk actions in the products edit screen.
	 *
	 * @internal
	 *
	 * @since 1.10.0
	 *
	 * @param array $bulk_actions array of bulk action keys and labels
	 * @return array
	 */
	public function add_products_sync_bulk_actions( $bulk_actions ) {

		$bulk_actions['facebook_include'] = __( 'Include in Facebook sync', 'facebook-for-woocommerce' );
		$bulk_actions['facebook_exclude'] = __( 'Exclude from Facebook sync', 'facebook-for-woocommerce' );

		return $bulk_actions;
	}


	/**
	 * Handles a Facebook product sync bulk action.
	 *
	 * @internal
	 *
	 * @since 1.10.0
	 *
	 * @param string $redirect admin URL used by WordPress to redirect after performing the bulk action
	 * @return string
	 */
	public function handle_products_sync_bulk_actions( $redirect ) {

		// primary dropdown at the top of the list table
		// phpcs:ignore WordPress.Security.NonceVerification.Recommended
		$action = isset( $_REQUEST['action'] ) && -1 !== (int) $_REQUEST['action'] ? sanitize_text_field( wp_unslash( $_REQUEST['action'] ) ) : null;

		// secondary dropdown at the bottom of the list table
		if ( ! $action ) {
			// phpcs:ignore WordPress.Security.NonceVerification.Recommended
			$action = isset( $_REQUEST['action2'] ) && -1 !== (int) $_REQUEST['action2'] ? sanitize_text_field( wp_unslash( $_REQUEST['action2'] ) ) : null;
		}

		if ( $action && in_array( $action, array( 'facebook_include', 'facebook_exclude' ), true ) ) {

			$products = array();

			// phpcs:ignore WordPress.Security.NonceVerification.Recommended
			$product_ids = isset( $_REQUEST['post'] ) && is_array( $_REQUEST['post'] ) ? array_map( 'absint', $_REQUEST['post'] ) : array();

			if ( ! empty( $product_ids ) ) {

				/** @var \WC_Product[] $enabling_sync_virtual_products virtual products that are being included */
				$enabling_sync_virtual_products = array();
				/** @var \WC_Product_Variation[] $enabling_sync_virtual_variations virtual variations that are being included */
				$enabling_sync_virtual_variations = array();

				foreach ( $product_ids as $product_id ) {

					if ( $product = wc_get_product( $product_id ) ) {

						$products[] = $product;

						if ( 'facebook_include' === $action ) {

							if ( $product->is_virtual() && ! Products::is_sync_enabled_for_product( $product ) ) {

								$enabling_sync_virtual_products[ $product->get_id() ] = $product;

							} else {

								if ( $product->is_type( 'variable' ) ) {

									// collect the virtual variations
									foreach ( $product->get_children() as $variation_id ) {

										$variation = wc_get_product( $variation_id );

										if ( $variation && $variation->is_virtual() && ! Products::is_sync_enabled_for_product( $variation ) ) {

											$enabling_sync_virtual_products[ $product->get_id() ]     = $product;
											$enabling_sync_virtual_variations[ $variation->get_id() ] = $variation;
										}
									}
								}
							}//end if
						}//end if
					}//end if
				}//end foreach

				if ( ! empty( $enabling_sync_virtual_products ) || ! empty( $enabling_sync_virtual_variations ) ) {

					// display notice if enabling sync for virtual products or variations
					set_transient( 'wc_' . facebook_for_woocommerce()->get_id() . '_enabling_virtual_products_sync_show_notice_' . get_current_user_id(), true, 15 * MINUTE_IN_SECONDS );
					set_transient( 'wc_' . facebook_for_woocommerce()->get_id() . '_enabling_virtual_products_sync_affected_products_' . get_current_user_id(), array_keys( $enabling_sync_virtual_products ), 15 * MINUTE_IN_SECONDS );

					// set visibility for virtual products
					foreach ( $enabling_sync_virtual_products as $product ) {

						// do not set visibility for variable products
						if ( ! $product->is_type( 'variable' ) ) {
							Products::set_product_visibility( $product, false );
						}
					}

					// set visibility for virtual variations
					foreach ( $enabling_sync_virtual_variations as $variation ) {

						Products::set_product_visibility( $variation, false );
					}
				}//end if

				if ( 'facebook_include' === $action ) {

					Products::enable_sync_for_products( $products );

					$this->resync_products( $products );

				} elseif ( 'facebook_exclude' === $action ) {

					Products::disable_sync_for_products( $products );

					self::add_product_disabled_sync_notice( count( $products ) );
				}
			}//end if
		}//end if

		return $redirect;
	}


	/**
	 * Re-syncs the given products.
	 *
	 * @since 2.0.0
	 *
	 * @param \WC_Product $products
	 */
	private function resync_products( array $products ) {

		$integration = facebook_for_woocommerce()->get_integration();

		// re-sync each product
		foreach ( $products as $product ) {

			if ( $product->is_type( 'variable' ) ) {

				// create product group and schedule product variations to be synced in the background
				$integration->on_product_publish( $product->get_id() );

			} elseif ( $integration->product_should_be_synced( $product ) ) {

				// schedule simple products to be updated or deleted from the catalog in the background
				if ( Products::product_should_be_deleted( $product ) ) {
					facebook_for_woocommerce()->get_products_sync_handler()->delete_products( array( $product->get_id() ) );
				} else {
					facebook_for_woocommerce()->get_products_sync_handler()->create_or_update_products( array( $product->get_id() ) );
				}
			}
		}
	}


	/**
	 * Prints a notice on products page in case the current cart URL is not the original sync URL.
	 *
	 * TODO remove this deprecated method by version 3.0.0 or by June 2021 {FN 2020-06-09}
	 *
	 * @internal
	 *
	 * @since 1.10.0
	 * @deprecated 2.0.0
	 */
	public function validate_cart_url() {

		wc_deprecated_function( __METHOD__, '2.0.0' );
	}


	/**
	 * Adds a transient so an informational notice is displayed on the next page load.
	 *
	 * @since 2.0.0
	 *
	 * @param int $count number of products
	 */
	public static function add_product_disabled_sync_notice( $count = 1 ) {

		if ( ! facebook_for_woocommerce()->get_admin_notice_handler()->is_notice_dismissed( 'wc-' . facebook_for_woocommerce()->get_id_dasherized() . '-product-disabled-sync' ) ) {
			set_transient( 'wc_' . facebook_for_woocommerce()->get_id() . '_show_product_disabled_sync_notice_' . get_current_user_id(), $count, MINUTE_IN_SECONDS );
		}
	}


	/**
	 * Adds a message for after a product or set of products get excluded from sync.
	 *
	 * @since 2.0.0
	 */
	public function maybe_show_product_disabled_sync_notice() {

		$transient_name = 'wc_' . facebook_for_woocommerce()->get_id() . '_show_product_disabled_sync_notice_' . get_current_user_id();
		$message_id     = 'wc-' . facebook_for_woocommerce()->get_id_dasherized() . '-product-disabled-sync';

		if ( ( $count = get_transient( $transient_name ) ) && ( SV_WC_Helper::is_current_screen( 'edit-product' ) || SV_WC_Helper::is_current_screen( 'product' ) ) ) {

			$message = sprintf(
				/* translators: Placeholders: %1$s - <strong> tag, %2$s - </strong> tag, %3$s - <a> tag, %4$s - <a> tag */
				_n( '%1$sHeads up!%2$s If this product was previously visible in Facebook, you may need to delete it from the %3$sFacebook catalog%4$s to completely hide it from customer view.', '%1$sHeads up!%2$s If these products were previously visible in Facebook, you may need to delete them from the %3$sFacebook catalog%4$s to completely hide them from customer view.', $count, 'facebook-for-woocommerce' ),
				'<strong>',
				'</strong>',
				'<a href="https://facebook.com/products" target="_blank">',
				'</a>'
			);

			$message .= '<a class="button js-wc-plugin-framework-notice-dismiss">' . esc_html__( "Don't show this notice again", 'facebook-for-woocommerce' ) . '</a>';

			facebook_for_woocommerce()->get_admin_notice_handler()->add_admin_notice(
				$message,
				$message_id,
				array(
					'dismissible' => false,
					// we add our own dismiss button
														'notice_class' => 'notice-info',
				)
			);

			delete_transient( $transient_name );
		}//end if
	}


	/**
	 * Prints a notice on products page to inform users that the virtual products selected for the Include bulk action will have sync enabled, but will be hidden.
	 *
	 * @internal
	 *
	 * @since 1.11.3-dev.2
	 */
	public function maybe_add_enabling_virtual_products_sync_notice() {

		$show_notice_transient_name       = 'wc_' . facebook_for_woocommerce()->get_id() . '_enabling_virtual_products_sync_show_notice_' . get_current_user_id();
		$affected_products_transient_name = 'wc_' . facebook_for_woocommerce()->get_id() . '_enabling_virtual_products_sync_affected_products_' . get_current_user_id();

		if ( SV_WC_Helper::is_current_screen( 'edit-product' ) && get_transient( $show_notice_transient_name ) && ( $affected_products = get_transient( $affected_products_transient_name ) ) ) {

			$message = sprintf(
				esc_html(
				/* translators: Placeholders: %1$s - number of affected products, %2$s opening HTML <a> tag, %3$s - closing HTML </a> tag, %4$s - opening HTML <a> tag, %5$s - closing HTML </a> tag */
					_n(
						'%2$s%1$s product%3$s or some of its variations could not be updated to show in the Facebook catalog — %4$sFacebook Commerce Policies%5$s prohibit selling some product types (like virtual products). You may still advertise Virtual products on Facebook.',
						'%2$s%1$s products%3$s or some of their variations could not be updated to show in the Facebook catalog — %4$sFacebook Commerce Policies%5$s prohibit selling some product types (like virtual products). You may still advertise Virtual products on Facebook.',
						count( $affected_products ),
						'facebook-for-woocommerce'
					)
				),
				count( $affected_products ),
				'<a href="' . add_query_arg( array( 'facebook_show_affected_products' => 1 ) ) . '">',
				'</a>',
				'<a href="https://www.facebook.com/policies/commerce/prohibited_content/subscriptions_and_digital_products" target="_blank">',
				'</a>'
			);

			facebook_for_woocommerce()->get_admin_notice_handler()->add_admin_notice(
				$message,
				'wc-' . facebook_for_woocommerce()->get_id_dasherized() . '-enabling-virtual-products-sync',
				array(
					'dismissible'  => false,
					'notice_class' => 'notice-info',
				)
			);

			delete_transient( $show_notice_transient_name );
		}//end if
	}


	/**
	 * Tweaks the query to show a filtered view with the affected products.
	 *
	 * @internal
	 *
	 * @since 2.0.0
	 *
	 * @param array $query_vars product query vars for the edit screen
	 * @return array
	 */
	public function filter_virtual_products_affected_enabling_sync( $query_vars ) {

		$transient_name = 'wc_' . facebook_for_woocommerce()->get_id() . '_enabling_virtual_products_sync_affected_products_' . get_current_user_id();

		if ( isset( $_GET['facebook_show_affected_products'] ) && SV_WC_Helper::is_current_screen( 'edit-product' ) && $affected_products = get_transient( $transient_name ) ) {

			$query_vars['post__in'] = $affected_products;
		}

		return $query_vars;
	}


	/**
	 * Prints a notice to inform sync mode has been automatically set to Sync and hide for virtual products and variations.
	 *
	 * @internal
	 *
	 * @since 2.0.0
	 */
	public function add_handled_virtual_products_variations_notice() {

		if ( 'yes' === get_option( 'wc_facebook_background_handle_virtual_products_variations_complete', 'no' ) &&
			 'yes' !== get_option( 'wc_facebook_background_handle_virtual_products_variations_skipped', 'no' ) ) {

			facebook_for_woocommerce()->get_admin_notice_handler()->add_admin_notice(
				sprintf(
					/* translators: Placeholders: %1$s - opening HTML <strong> tag, %2$s - closing HTML </strong> tag, %3$s - opening HTML <a> tag, %4$s - closing HTML </a> tag */
					esc_html__( '%1$sHeads up!%2$s Facebook\'s %3$sCommerce Policies%4$s do not support selling virtual products, so we have hidden your synced Virtual products in your Facebook catalog. You may still advertise Virtual products on Facebook.', 'facebook-for-woocommerce' ),
					'<strong>',
					'</strong>',
					'<a href="https://www.facebook.com/policies/commerce/prohibited_content/subscriptions_and_digital_products" target="_blank">',
					'</a>'
				),
				'wc-' . facebook_for_woocommerce()->get_id_dasherized() . '-updated-virtual-products-sync',
				array(
					'notice_class'            => 'notice-info',
					'always_show_on_settings' => false,
				)
			);
		}
	}


	/**
	 * Adds a new tab to the Product edit page.
	 *
	 * @internal
	 *
	 * @since 1.10.0
	 *
	 * @param array $tabs product tabs
	 * @return array
	 */
	public function add_product_settings_tab( $tabs ) {

		$tabs['fb_commerce_tab'] = array(
			'label'  => __( 'Facebook', 'facebook-for-woocommerce' ),
			'target' => 'facebook_options',
			'class'  => array( 'show_if_simple', 'show_if_variable' ),
		);

		return $tabs;
	}


	/**
	 * Adds content to the new Facebook tab on the Product edit page.
	 *
	 * @internal
	 *
	 * @since 1.10.0
	 */
	public function add_product_settings_tab_content() {
		global $post;

		// all products have sync enabled unless explicitly disabled
		$sync_enabled = 'no' !== get_post_meta( $post->ID, Products::SYNC_ENABLED_META_KEY, true );
		$is_visible   = ( $visibility = get_post_meta( $post->ID, Products::VISIBILITY_META_KEY, true ) ) ? wc_string_to_bool( $visibility ) : true;

		$description  = get_post_meta( $post->ID, \WC_Facebookcommerce_Integration::FB_PRODUCT_DESCRIPTION, true );
		$price        = get_post_meta( $post->ID, \WC_Facebook_Product::FB_PRODUCT_PRICE, true );
		$image_source = get_post_meta( $post->ID, Products::PRODUCT_IMAGE_SOURCE_META_KEY, true );
		$image        = get_post_meta( $post->ID, \WC_Facebook_Product::FB_PRODUCT_IMAGE, true );

		if ( $sync_enabled ) {
			$sync_mode = $is_visible ? self::SYNC_MODE_SYNC_AND_SHOW : self::SYNC_MODE_SYNC_AND_HIDE;
		} else {
			$sync_mode = self::SYNC_MODE_SYNC_DISABLED;
		}

		// 'id' attribute needs to match the 'target' parameter set above
		?>
		<div id='facebook_options' class='panel woocommerce_options_panel'>
			<div class='options_group show_if_simple'>
				<?php

				woocommerce_wp_select(
					array(
						'id'      => 'wc_facebook_sync_mode',
						'label'   => __( 'Facebook sync', 'facebook-for-woocommerce' ),
						'options' => array(
							self::SYNC_MODE_SYNC_AND_SHOW => __( 'Sync and show in catalog', 'facebook-for-woocommerce' ),
							self::SYNC_MODE_SYNC_AND_HIDE => __( 'Sync and hide in catalog', 'facebook-for-woocommerce' ),
							self::SYNC_MODE_SYNC_DISABLED => __( 'Do not sync', 'facebook-for-woocommerce' ),
						),
						'value'   => $sync_mode,
					)
				);

				woocommerce_wp_textarea_input(
					array(
						'id'          => \WC_Facebookcommerce_Integration::FB_PRODUCT_DESCRIPTION,
						'label'       => __( 'Facebook Description', 'facebook-for-woocommerce' ),
						'desc_tip'    => true,
						'description' => __( 'Custom (plain-text only) description for product on Facebook. If blank, product description will be used. If product description is blank, shortname will be used.', 'facebook-for-woocommerce' ),
						'cols'        => 40,
						'rows'        => 20,
						'value'       => $description,
						'class'       => 'short enable-if-sync-enabled',
					)
				);

				woocommerce_wp_radio(
					array(
						'id'            => 'fb_product_image_source',
						'label'         => __( 'Facebook Product Image', 'facebook-for-woocommerce' ),
						'desc_tip'      => true,
						'description'   => __( 'Choose the product image that should be synced to the Facebook catalog for this product. If using a custom image, please enter an absolute URL (e.g. https://domain.com/image.jpg).', 'facebook-for-woocommerce' ),
						'options'       => array(
							Products::PRODUCT_IMAGE_SOURCE_PRODUCT => __( 'Use WooCommerce image', 'facebook-for-woocommerce' ),
							Products::PRODUCT_IMAGE_SOURCE_CUSTOM  => __( 'Use custom image', 'facebook-for-woocommerce' ),
						),
						'value'         => $image_source ?: Products::PRODUCT_IMAGE_SOURCE_PRODUCT,
						'class'         => 'short enable-if-sync-enabled js-fb-product-image-source',
						'wrapper_class' => 'fb-product-image-source-field',
					)
				);

				woocommerce_wp_text_input(
					array(
						'id'    => \WC_Facebook_Product::FB_PRODUCT_IMAGE,
						'label' => __( 'Custom Image URL', 'facebook-for-woocommerce' ),
						'value' => $image,
						'class' => sprintf( 'enable-if-sync-enabled product-image-source-field show-if-product-image-source-%s', Products::PRODUCT_IMAGE_SOURCE_CUSTOM ),
					)
				);

				woocommerce_wp_text_input(
					array(
						'id'          => \WC_Facebook_Product::FB_PRODUCT_PRICE,
						'label'       => sprintf(
						 /* translators: Placeholders %1$s - WC currency symbol */
							__( 'Facebook Price (%1$s)', 'facebook-for-woocommerce' ),
							get_woocommerce_currency_symbol()
						),
						'desc_tip'    => true,
						'description' => __( 'Custom price for product on Facebook. Please enter in monetary decimal (.) format without thousand separators and currency symbols. If blank, product price will be used.', 'facebook-for-woocommerce' ),
						'cols'        => 40,
						'rows'        => 60,
						'value'       => $price,
						'class'       => 'enable-if-sync-enabled',
					)
				);

				woocommerce_wp_hidden_input(
					array(
						'id'    => \WC_Facebook_Product::FB_REMOVE_FROM_SYNC,
						'value' => '',
					)
				);

				?>
			</div>

			<?php
			$product          = wc_get_product( $post );
			$commerce_handler = facebook_for_woocommerce()->get_commerce_handler();
			?>

			<?php if ( $commerce_handler->is_connected() && $commerce_handler->is_available() ) : ?>
				<div class='wc-facebook-commerce-options-group options_group'>
					<?php
					if ( $product instanceof \WC_Product ) {
						\SkyVerge\WooCommerce\Facebook\Admin\Products::render_commerce_fields( $product );
					}
					?>
			</div>
			<?php endif; ?>

			<div class='wc-facebook-commerce-options-group options_group'>
				<?php \SkyVerge\WooCommerce\Facebook\Admin\Products::render_google_product_category_fields_and_enhanced_attributes( $product ); ?>
			</div>

		</div>
		<?php
	}


	/**
	 * Outputs the Facebook settings fields for a single variation.
	 *
	 * @internal
	 *
	 * @since 1.10.0
	 *
	 * @param int      $index the index of the current variation
	 * @param array    $variation_data unused
	 * @param \WC_Post $post the post type for the current variation
	 */
	public function add_product_variation_edit_fields( $index, $variation_data, $post ) {

		$variation = wc_get_product( $post );

		if ( ! $variation instanceof \WC_Product_Variation ) {
			return;
		}

		$parent = wc_get_product( $variation->get_parent_id() );

		if ( ! $parent instanceof \WC_Product ) {
			return;
		}

		$sync_enabled = 'no' !== $this->get_product_variation_meta( $variation, Products::SYNC_ENABLED_META_KEY, $parent );
		$is_visible   = ( $visibility = $this->get_product_variation_meta( $variation, Products::VISIBILITY_META_KEY, $parent ) ) ? wc_string_to_bool( $visibility ) : true;

		$description  = $this->get_product_variation_meta( $variation, \WC_Facebookcommerce_Integration::FB_PRODUCT_DESCRIPTION, $parent );
		$price        = $this->get_product_variation_meta( $variation, \WC_Facebook_Product::FB_PRODUCT_PRICE, $parent );
		$image_url    = $this->get_product_variation_meta( $variation, \WC_Facebook_Product::FB_PRODUCT_IMAGE, $parent );
		$image_source = $variation->get_meta( Products::PRODUCT_IMAGE_SOURCE_META_KEY );

		if ( $sync_enabled ) {
			$sync_mode = $is_visible ? self::SYNC_MODE_SYNC_AND_SHOW : self::SYNC_MODE_SYNC_AND_HIDE;
		} else {
			$sync_mode = self::SYNC_MODE_SYNC_DISABLED;
		}

		woocommerce_wp_select(
			array(
				'id'            => "variable_facebook_sync_mode$index",
				'name'          => "variable_facebook_sync_mode[$index]",
				'label'         => __( 'Facebook sync', 'facebook-for-woocommerce' ),
				'options'       => array(
					self::SYNC_MODE_SYNC_AND_SHOW => __( 'Sync and show in catalog', 'facebook-for-woocommerce' ),
					self::SYNC_MODE_SYNC_AND_HIDE => __( 'Sync and hide in catalog', 'facebook-for-woocommerce' ),
					self::SYNC_MODE_SYNC_DISABLED => __( 'Do not sync', 'facebook-for-woocommerce' ),
				),
				'value'         => $sync_mode,
				'class'         => 'js-variable-fb-sync-toggle',
				'wrapper_class' => 'form-row form-row-full',
			)
		);

		woocommerce_wp_textarea_input(
			array(
				'id'            => sprintf( 'variable_%s%s', \WC_Facebookcommerce_Integration::FB_PRODUCT_DESCRIPTION, $index ),
				'name'          => sprintf( "variable_%s[$index]", \WC_Facebookcommerce_Integration::FB_PRODUCT_DESCRIPTION ),
				'label'         => __( 'Facebook Description', 'facebook-for-woocommerce' ),
				'desc_tip'      => true,
				'description'   => __( 'Custom (plain-text only) description for product on Facebook. If blank, product description will be used. If product description is blank, shortname will be used.', 'facebook-for-woocommerce' ),
				'cols'          => 40,
				'rows'          => 5,
				'value'         => $description,
				'class'         => 'enable-if-sync-enabled',
				'wrapper_class' => 'form-row form-row-full',
			)
		);

		woocommerce_wp_radio(
			array(
				'id'            => "variable_fb_product_image_source$index",
				'name'          => "variable_fb_product_image_source[$index]",
				'label'         => __( 'Facebook Product Image', 'facebook-for-woocommerce' ),
				'desc_tip'      => true,
				'description'   => __( 'Choose the product image that should be synced to the Facebook catalog for this product. If using a custom image, please enter an absolute URL (e.g. https://domain.com/image.jpg).', 'facebook-for-woocommerce' ),
				'options'       => array(
					Products::PRODUCT_IMAGE_SOURCE_PRODUCT => __( 'Use variation image', 'facebook-for-woocommerce' ),
					Products::PRODUCT_IMAGE_SOURCE_PARENT_PRODUCT => __( 'Use parent image', 'facebook-for-woocommerce' ),
					Products::PRODUCT_IMAGE_SOURCE_CUSTOM  => __( 'Use custom image', 'facebook-for-woocommerce' ),
				),
				'value'         => $image_source ?: Products::PRODUCT_IMAGE_SOURCE_PRODUCT,
				'class'         => 'enable-if-sync-enabled js-fb-product-image-source',
				'wrapper_class' => 'fb-product-image-source-field',
			)
		);

		woocommerce_wp_text_input(
			array(
				'id'            => sprintf( 'variable_%s%s', \WC_Facebook_Product::FB_PRODUCT_IMAGE, $index ),
				'name'          => sprintf( "variable_%s[$index]", \WC_Facebook_Product::FB_PRODUCT_IMAGE ),
				'label'         => __( 'Custom Image URL', 'facebook-for-woocommerce' ),
				'value'         => $image_url,
				'class'         => sprintf( 'enable-if-sync-enabled product-image-source-field show-if-product-image-source-%s', Products::PRODUCT_IMAGE_SOURCE_CUSTOM ),
				'wrapper_class' => 'form-row form-row-full',
			)
		);

		woocommerce_wp_text_input(
			array(
				'id'            => sprintf( 'variable_%s%s', \WC_Facebook_Product::FB_PRODUCT_PRICE, $index ),
				'name'          => sprintf( "variable_%s[$index]", \WC_Facebook_Product::FB_PRODUCT_PRICE ),
				'label'         => sprintf(
				 /* translators: Placeholders %1$s - WC currency symbol */
					__( 'Facebook Price (%1$s)', 'facebook-for-woocommerce' ),
					get_woocommerce_currency_symbol()
				),
				'desc_tip'      => true,
				'description'   => __( 'Custom price for product on Facebook. Please enter in monetary decimal (.) format without thousand separators and currency symbols. If blank, product price will be used.', 'facebook-for-woocommerce' ),
				'value'         => wc_format_decimal( $price ),
				'class'         => 'enable-if-sync-enabled',
				'wrapper_class' => 'form-row form-full',
			)
		);
	}


	/**
	 * Gets the stored value for the given meta of a product variation.
	 *
	 * If no value is found, we try to use the value stored in the parent product.
	 *
	 * @since 1.10.0
	 *
	 * @param \WC_Product_Variation $variation the product variation
	 * @param string                $key the name of the meta to retrieve
	 * @param \WC_Product           $parent the parent product
	 * @return mixed
	 */
	private function get_product_variation_meta( $variation, $key, $parent ) {

		$value = $variation->get_meta( $key );

		if ( '' === $value && $parent instanceof \WC_Product ) {
			$value = $parent->get_meta( $key );
		}

		return $value;
	}


	/**
	 * Saves the submitted Facebook settings for each variation.
	 *
	 * @internal
	 *
	 * @since 1.10.0
	 *
	 * @param int $variation_id the ID of the product variation being edited
	 * @param int $index the index of the current variation
	 */
	public function save_product_variation_edit_fields( $variation_id, $index ) {

		$variation = wc_get_product( $variation_id );

		if ( ! $variation instanceof \WC_Product_Variation ) {
			return;
		}

		$sync_mode    = isset( $_POST['variable_facebook_sync_mode'][ $index ] ) ? $_POST['variable_facebook_sync_mode'][ $index ] : self::SYNC_MODE_SYNC_DISABLED;
		$sync_enabled = self::SYNC_MODE_SYNC_DISABLED !== $sync_mode;

		if ( self::SYNC_MODE_SYNC_AND_SHOW === $sync_mode && $variation->is_virtual() ) {
			// force to Sync and hide
			$sync_mode = self::SYNC_MODE_SYNC_AND_HIDE;
		}

		// phpcs:disable WordPress.Security.NonceVerification.Missing
		if ( $sync_enabled ) {

			Products::enable_sync_for_products( array( $variation ) );
			Products::set_product_visibility( $variation, self::SYNC_MODE_SYNC_AND_HIDE !== $sync_mode );

			$posted_param = 'variable_' . \WC_Facebookcommerce_Integration::FB_PRODUCT_DESCRIPTION;
			$description  = isset( $_POST[ $posted_param ][ $index ] ) ? sanitize_text_field( wp_unslash( $_POST[ $posted_param ][ $index ] ) ) : null;

			$posted_param = 'variable_fb_product_image_source';
			$image_source = isset( $_POST[ $posted_param ][ $index ] ) ? sanitize_key( wp_unslash( $_POST[ $posted_param ][ $index ] ) ) : '';

			$posted_param = 'variable_' . \WC_Facebook_Product::FB_PRODUCT_IMAGE;
			$image_url    = isset( $_POST[ $posted_param ][ $index ] ) ? esc_url_raw( wp_unslash( $_POST[ $posted_param ][ $index ] ) ) : null;

			$posted_param = 'variable_' . \WC_Facebook_Product::FB_PRODUCT_PRICE;
			$price        = isset( $_POST[ $posted_param ][ $index ] ) ? wc_format_decimal( $_POST[ $posted_param ][ $index ] ) : '';

			$variation->update_meta_data( \WC_Facebookcommerce_Integration::FB_PRODUCT_DESCRIPTION, $description );
			$variation->update_meta_data( Products::PRODUCT_IMAGE_SOURCE_META_KEY, $image_source );
			$variation->update_meta_data( \WC_Facebook_Product::FB_PRODUCT_IMAGE, $image_url );
			$variation->update_meta_data( \WC_Facebook_Product::FB_PRODUCT_PRICE, $price );
			$variation->save_meta_data();

		} else {

			Products::disable_sync_for_products( array( $variation ) );

		}//end if
		// phpcs:enable WordPress.Security.NonceVerification.Missing
	}


	/**
	 * Outputs a modal template in admin product pages.
	 *
	 * @internal
	 *
	 * @since 1.10.0
	 */
	public function render_modal_template() {
		global $current_screen;

		$modal_screens = array(
			'product',
			'edit-product',
			'woocommerce_page_wc-facebook',
			'marketing_page_wc-facebook',
			'edit-product_cat',
			'shop_order',
		);

		// bail if not on the products, product edit, or settings screen
		if ( ! $current_screen || ! in_array( $current_screen->id, $modal_screens, true ) ) {
			return;
		}

		?>
		<script type="text/template" id="tmpl-facebook-for-woocommerce-modal">
			<div class="wc-backbone-modal facebook-for-woocommerce-modal">
				<div class="wc-backbone-modal-content">
					<section class="wc-backbone-modal-main" role="main">
						<header class="wc-backbone-modal-header">
							<h1><?php esc_html_e( 'Facebook for WooCommerce', 'facebook-for-woocommerce' ); ?></h1>
							<button class="modal-close modal-close-link dashicons dashicons-no-alt">
								<span class="screen-reader-text"><?php esc_html_e( 'Close modal panel', 'facebook-for-woocommerce' ); ?></span>
							</button>
						</header>
						<article>{{{data.message}}}</article>
						<footer>
							<div class="inner">{{{data.buttons}}}</div>
						</footer>
					</section>
				</div>
			</div>
			<div class="wc-backbone-modal-backdrop modal-close"></div>
		</script>
		<?php
	}


	/**
	 * Maybe triggers the modal to open on the product edit screen on page load.
	 *
	 * If the product is set to be synced in Facebook, but belongs to a term that is set to be excluded, the modal prompts the merchant for action.
	 *
	 * @internal
	 *
	 * @since 1.10.0
	 */
	public function validate_product_excluded_terms() {
		global $current_screen, $post;

		if ( $post && $current_screen && $current_screen->id === 'product' ) :

			$product = wc_get_product( $post );

			if ( $product instanceof \WC_Product
				 && Products::is_sync_enabled_for_product( $product )
				 && Products::is_sync_excluded_for_product_terms( $product )
			) :

				?>
				<script type="text/javascript">
					jQuery( document ).ready( function( $ ) {

						var productID   = parseInt( $( 'input#post_ID' ).val(), 10 ),
							productTag  = $( 'textarea[name=\"tax_input[product_tag]\"]' ).val().split( ',' ),
							productCat  = [];

						$( '#taxonomy-product_cat input[name=\"tax_input[product_cat][]\"]:checked' ).each( function() {
							productCat.push( parseInt( $( this ).val(), 10 ) );
						} );

						$.post( facebook_for_woocommerce_products_admin.ajax_url, {
							action:      'facebook_for_woocommerce_set_product_sync_prompt',
							security:     facebook_for_woocommerce_products_admin.set_product_sync_prompt_nonce,
							sync_enabled: 'enabled',
							product:      productID,
							categories:   productCat,
							tags:         productTag
						}, function( response ) {

							if ( response && ! response.success ) {

								$( '#wc-backbone-modal-dialog .modal-close' ).trigger( 'click' );

								new $.WCBackboneModal.View( {
									target: 'facebook-for-woocommerce-modal',
									string: response.data
								} );
							}
						} );
					} );
				</script>
				<?php

			endif;

		endif;
	}


	/** Deprecated methods ********************************************************************************************/


	/**
	 * No-op: Prints a notice on products page to inform users about changes in product sync.
	 *
	 * @internal
	 *
	 * @since 1.11.0
	 * @deprecated 2.0.0
	 */
	public function add_product_sync_delay_notice() {

		wc_deprecated_function( __METHOD__, '2.0.0' );
	}


	/**
	 * No-op: Handles dismissed notices.
	 *
	 * @internal
	 *
	 * @since 1.11.0
	 * @deprecated 2.0.0
	 *
	 * @param string $message_id the dismissed notice ID
	 * @param int    $user_id the ID of the user the noticed was dismissed for
	 */
	public function handle_dismiss_notice( $message_id, $user_id = null ) {

		wc_deprecated_function( __METHOD__, '2.0.0' );
	}


	/**
	 * No-op: Prints a notice on products page to inform users that catalog visibility settings were removed.
	 *
	 * @internal
	 *
	 * @since 1.11.0
	 * @deprecated 2.0.0
	 */
	public function add_catalog_visibility_settings_removed_notice() {

		wc_deprecated_function( __METHOD__, '2.0.0' );
	}


}<|MERGE_RESOLUTION|>--- conflicted
+++ resolved
@@ -143,11 +143,7 @@
 				// enqueue modal functions
 				wp_enqueue_script(
 					'facebook-for-woocommerce-modal',
-<<<<<<< HEAD
 					facebook_for_woocommerce()->get_asset_build_dir_url() . '/admin/modal.js',
-=======
-					facebook_for_woocommerce()->get_plugin_url() . '/assets/js/admin/modal.min.js',
->>>>>>> 9240f274
 					array( 'jquery', 'wc-backbone-modal', 'jquery-blockui' ),
 					\WC_Facebookcommerce::PLUGIN_VERSION
 				);
@@ -171,11 +167,7 @@
 
 				wp_enqueue_script(
 					'facebook-for-woocommerce-product-sets',
-<<<<<<< HEAD
 					facebook_for_woocommerce()->get_asset_build_dir_url() . '/admin/product-sets-admin.js',
-=======
-					facebook_for_woocommerce()->get_plugin_url() . '/assets/js/admin/product-sets-admin.js',
->>>>>>> 9240f274
 					array( 'jquery', 'select2' ),
 					\WC_Facebookcommerce::PLUGIN_VERSION,
 					true
@@ -193,13 +185,8 @@
 
 				wp_enqueue_script(
 					'facebook-for-woocommerce-products-admin',
-<<<<<<< HEAD
 					facebook_for_woocommerce()->get_asset_build_dir_url() . '/admin/products-admin.js',
-					[ 'jquery', 'wc-backbone-modal', 'jquery-blockui', 'facebook-for-woocommerce-modal' ],
-=======
-					facebook_for_woocommerce()->get_plugin_url() . '/assets/js/admin/products-admin.min.js',
 					array( 'jquery', 'wc-backbone-modal', 'jquery-blockui', 'facebook-for-woocommerce-modal' ),
->>>>>>> 9240f274
 					\WC_Facebookcommerce::PLUGIN_VERSION
 				);
 
@@ -236,16 +223,9 @@
 			}
 		}//end if
 
-<<<<<<< HEAD
 		wp_enqueue_script(
 			'wc-facebook-google-product-category-fields',
 			facebook_for_woocommerce()->get_asset_build_dir_url() . '/admin/google-product-category-fields.js',
-=======
-		// wp_enqueue_script( 'wc-facebook-google-product-category-fields', facebook_for_woocommerce()->get_plugin_url() . '/assets/js/admin/google-product-category-fields.min.js', [ 'jquery' ], \WC_Facebookcommerce::PLUGIN_VERSION );
-		wp_enqueue_script(
-			'wc-facebook-google-product-category-fields',
-			facebook_for_woocommerce()->get_plugin_url() . '/assets/js/admin/google-product-category-fields.js',
->>>>>>> 9240f274
 			array( 'jquery' ),
 			\WC_Facebookcommerce::PLUGIN_VERSION
 		);
