<?php
// phpcs:ignoreFile
/**
 * Copyright (c) Facebook, Inc. and its affiliates. All Rights Reserved
 *
 * This source code is licensed under the license found in the
 * LICENSE file in the root directory of this source tree.
 *
 * @package FacebookCommerce
 */

defined( 'ABSPATH' ) || exit;

use WooCommerce\Facebook\Framework\Plugin\Exception as PluginException;
use WooCommerce\Facebook\Products;
use WooCommerce\Facebook\Products\Feed;

/**
 * Initial Sync by Facebook feed class
 */
class WC_Facebook_Product_Feed {


	/** @var string product catalog feed file directory inside the uploads folder */
	const UPLOADS_DIRECTORY              = 'facebook_for_woocommerce';
	const FILE_NAME                      = 'product_catalog_%s.csv';
	const FACEBOOK_CATALOG_FEED_FILENAME = 'fae_product_catalog.csv';
	const FB_ADDITIONAL_IMAGES_FOR_FEED  = 5;
	const FEED_NAME                      = 'Initial product sync from WooCommerce. DO NOT DELETE.';
	const FB_PRODUCT_GROUP_ID            = 'fb_product_group_id';
	const FB_VISIBILITY                  = 'fb_visibility';

	private $has_default_product_count = 0;
	private $no_default_product_count  = 0;

	/**
	 * WC_Facebook_Product_Feed constructor.
	 *
	 * @param string|null $facebook_catalog_id Facebook catalog ID, if any
	 * @param string|null $feed_id Facebook feed ID, if any
	 */
	public function __construct( $facebook_catalog_id = null, $feed_id = null ) {
		$this->facebook_catalog_id = $facebook_catalog_id;
		$this->feed_id             = $feed_id;
	}

	/**
	 * Generates the product catalog feed.
	 *
	 * This replaces any previously generated feed file.
	 *
	 * @since 1.11.0
	 */
	public function generate_feed() {
		$profiling_logger = facebook_for_woocommerce()->get_profiling_logger();
		$profiling_logger->start( 'generate_feed' );

		\WC_Facebookcommerce_Utils::log( 'Generating a fresh product feed file' );

		try {

			$start_time = microtime( true );

			$this->generate_productfeed_file();

			$generation_time = microtime( true ) - $start_time;
			facebook_for_woocommerce()->get_tracker()->track_feed_file_generation_time( $generation_time );

			\WC_Facebookcommerce_Utils::log( 'Product feed file generated' );

		} catch ( \Exception $exception ) {

			\WC_Facebookcommerce_Utils::log( $exception->getMessage() );
			// Feed generation failed - clear the generation time to track that there's an issue.
			facebook_for_woocommerce()->get_tracker()->track_feed_file_generation_time( -1 );

		}

		$profiling_logger->stop( 'generate_feed' );
	}

	/**
	 * Gets the product catalog feed file path.
	 *
	 * @since 1.11.0
	 *
	 * @return string
	 */
	public function get_file_path() {

		/**
		 * Filters the product catalog feed file path.
		 *
		 * @since 1.11.0
		 *
		 * @param string $file_path the file path
		 */
		return apply_filters( 'wc_facebook_product_catalog_feed_file_path', "{$this->get_file_directory()}/{$this->get_file_name()}" );
	}


	/**
	 * Gets the product catalog temporary feed file path.
	 *
	 * @since 1.11.3
	 *
	 * @return string
	 */
	public function get_temp_file_path() {

		/**
		 * Filters the product catalog temporary feed file path.
		 *
		 * @since 1.11.3
		 *
		 * @param string $file_path the temporary file path
		 */
		return apply_filters( 'wc_facebook_product_catalog_temp_feed_file_path', "{$this->get_file_directory()}/{$this->get_temp_file_name()}" );
	}


	/**
	 * Gets the product catalog feed file directory.
	 *
	 * @since 1.11.0
	 *
	 * @return string
	 */
	public function get_file_directory() {

		$uploads_directory = wp_upload_dir( null, false );

		return trailingslashit( $uploads_directory['basedir'] ) . self::UPLOADS_DIRECTORY;
	}


	/**
	 * Gets the product catalog feed file name.
	 *
	 * @since 1.11.0
	 *
	 * @return string
	 */
	public function get_file_name() {

		$file_name = sprintf( self::FILE_NAME, wp_hash( Feed::get_feed_secret() ) );

		/**
		 * Filters the product catalog feed file name.
		 *
		 * @since 1.11.0
		 *
		 * @param string $file_name the file name
		 */
		return apply_filters( 'wc_facebook_product_catalog_feed_file_name', $file_name );
	}


	/**
	 * Gets the product catalog temporary feed file name.
	 *
	 * @since 1.11.3
	 *
	 * @return string
	 */
	public function get_temp_file_name() {

		$file_name = sprintf( self::FILE_NAME, 'temp_' . wp_hash( Feed::get_feed_secret() ) );

		/**
		 * Filters the product catalog temporary feed file name.
		 *
		 * @since 1.11.3
		 *
		 * @param string $file_name the temporary file name
		 */
		return apply_filters( 'wc_facebook_product_catalog_temp_feed_file_name', $file_name );
	}


	/**
	 * Gets the product IDs that will be included in the feed file.
	 *
	 * @since 1.11.0
	 *
	 * @return int[]
	 */
	private function get_product_ids() {
		return \WC_Facebookcommerce_Utils::get_all_product_ids_for_sync();
	}


	/**
	 * Generates the product catalog feed file.
	 *
	 * @return bool
	 * @throws PluginException
	 */
	public function generate_productfeed_file() {

		if ( ! wp_mkdir_p( $this->get_file_directory() ) ) {
			throw new PluginException( __( 'Could not create product catalog feed directory', 'facebook-for-woocommerce' ), 500 );
		}

		$this->create_files_to_protect_product_feed_directory();

		return $this->write_product_feed_file( $this->get_product_ids() );
	}


	/**
	 * Creates files in the catalog feed directory to prevent directory listing and hotlinking.
	 *
	 * @since 1.11.0
	 */
	public function create_files_to_protect_product_feed_directory() {

		$catalog_feed_directory = trailingslashit( $this->get_file_directory() );

		$files = array(
			array(
				'base'    => $catalog_feed_directory,
				'file'    => 'index.html',
				'content' => '',
			),
			array(
				'base'    => $catalog_feed_directory,
				'file'    => '.htaccess',
				'content' => 'deny from all',
			),
		);

		foreach ( $files as $file ) {

			if ( wp_mkdir_p( $file['base'] ) && ! file_exists( trailingslashit( $file['base'] ) . $file['file'] ) ) {

				if ( $file_handle = @fopen( trailingslashit( $file['base'] ) . $file['file'], 'w' ) ) {

					fwrite( $file_handle, $file['content'] );
					fclose( $file_handle );
				}
			}
		}
	}


	/**
	 * Writes the product catalog feed file with data for the given product IDs.
	 *
	 * @since 1.11.0
	 *
	 * @param int[] $wp_ids product IDs
	 * @return bool
	 */
	public function write_product_feed_file( $wp_ids ) {

		try {

			// Step 1: Prepare the temporary empty feed file with header row.
			$temp_feed_file = $this->prepare_temporary_feed_file();

			// Step 2: Write products feed into the temporary feed file.
			$this->write_products_feed_to_temp_file( $wp_ids, $temp_feed_file );

			// Step 3: Rename temporary feed file to final feed file.
			$this->rename_temporary_feed_file_to_final_feed_file();

			$written = true;

		} catch ( Exception $e ) {

			WC_Facebookcommerce_Utils::log( json_encode( $e->getMessage() ) );

			$written = false;

			// close the temporary file
			if ( ! empty( $temp_feed_file ) && is_resource( $temp_feed_file ) ) {

				fclose( $temp_feed_file );
			}

			// delete the temporary file
			if ( ! empty( $temp_file_path ) && file_exists( $temp_file_path ) ) {

				unlink( $temp_file_path );
			}
		}

		return $written;
	}

	/**
	 * Prepare a fresh empty temporary feed file with the header row.
	 *
	 * @since 2.6.6
	 *
	 * @throws PluginException We can't open the file or the file is not writable.
	 * @return resource A file pointer resource.
	 */
	public function prepare_temporary_feed_file() {
		$temp_file_path = $this->get_temp_file_path();
		$temp_feed_file = @fopen( $temp_file_path, 'w' );

		// check if we can open the temporary feed file
		if ( false === $temp_feed_file || ! is_writable( $temp_file_path ) ) {
			throw new PluginException( __( 'Could not open the product catalog temporary feed file for writing', 'facebook-for-woocommerce' ), 500 );
		}

		$file_path = $this->get_file_path();

		// check if we will be able to write to the final feed file
		if ( file_exists( $file_path ) && ! is_writable( $file_path ) ) {
			throw new PluginException( __( 'Could not open the product catalog feed file for writing', 'facebook-for-woocommerce' ), 500 );
		}

		fwrite( $temp_feed_file, $this->get_product_feed_header_row() );
		return $temp_feed_file;
	}

	/**
	 * Write products feed into a file.
	 *
	 * @since 2.6.6
	 *
	 * @return void
	 */
	public function write_products_feed_to_temp_file( $wp_ids, $temp_feed_file ) {
		$product_group_attribute_variants = array();

		foreach ( $wp_ids as $wp_id ) {

			$woo_product = new WC_Facebook_Product( $wp_id );

			// Skip if we don't have a valid product object.
			if ( ! $woo_product->woo_product instanceof \WC_Product ) {
				continue;
			}

			// Skip if not enabled for sync.
			if ( ! facebook_for_woocommerce()->get_product_sync_validator( $woo_product->woo_product )->passes_all_checks() ) {
				continue;
			}

			$product_data_as_feed_row = $this->prepare_product_for_feed(
				$woo_product,
				$product_group_attribute_variants
			);

			if ( ! empty( $temp_feed_file ) ) {
				fwrite( $temp_feed_file, $product_data_as_feed_row );
			}
		}

		wp_reset_postdata();

		if ( ! empty( $temp_feed_file ) ) {
			fclose( $temp_feed_file );
		}
	}

	/**
	 * Rename temporary feed file into the final feed file.
	 * This is the last step fo the feed generation procedure.
	 *
	 * @since 2.6.6
	 *
	 * @return void
	 */
	public function rename_temporary_feed_file_to_final_feed_file() {
		$file_path      = $this->get_file_path();
		$temp_file_path = $this->get_temp_file_path();
		if ( ! empty( $temp_file_path ) && ! empty( $file_path ) ) {

			$renamed = rename( $temp_file_path, $file_path );

			if ( empty( $renamed ) ) {
				throw new PluginException( __( 'Could not rename the product catalog feed file', 'facebook-for-woocommerce' ), 500 );
			}
		}
	}

	public function get_product_feed_header_row() {
		return 'id,title,description,image_link,link,product_type,' .
		'brand,price,availability,item_group_id,checkout_url,' .
		'additional_image_link,sale_price_effective_date,sale_price,condition,' .
		'visibility,gender,color,size,pattern,google_product_category,default_product,variant' . PHP_EOL;
	}


	/**
	 * Assembles product payload in feed upload for initial sync.
	 *
	 * @param \WC_Facebook_Product $woo_product WooCommerce product object normalized by Facebook
	 * @param array                $attribute_variants passed by reference
	 * @return string product feed line data
	 */
	private function prepare_product_for_feed( $woo_product, &$attribute_variants ) {

		$product_data  = $woo_product->prepare_product( null, \WC_Facebook_Product::PRODUCT_PREP_TYPE_FEED );
		$item_group_id = $product_data['retailer_id'];

		// prepare variant column for variable products
		$product_data['variant'] = '';

		if ( $woo_product->is_type( 'variation' ) ) {

			$parent_id = $woo_product->get_parent_id();

			if ( ! isset( $attribute_variants[ $parent_id ] ) ) {

				$parent_product          = new \WC_Facebook_Product( $parent_id );
				$gallery_urls            = array_filter( $parent_product->get_gallery_urls() );
				$variation_id            = $parent_product->find_matching_product_variation();
				$variants_for_group      = $parent_product->prepare_variants_for_group( true );
				$parent_attribute_values = array(
					'gallery_urls'       => $gallery_urls,
					'default_variant_id' => $variation_id,
					'item_group_id'      => \WC_Facebookcommerce_Utils::get_fb_retailer_id( $parent_product ),
				);

				foreach ( $variants_for_group as $variant ) {
					if ( isset( $variant['product_field'], $variant['options'] ) ) {
						$parent_attribute_values[ $variant['product_field'] ] = $variant['options'];
					}
				}

				// cache product group variants
				$attribute_variants[ $parent_id ] = $parent_attribute_values;

			} else {

				$parent_attribute_values = $attribute_variants[ $parent_id ];
			}

			$variants_for_item   = $woo_product->prepare_variants_for_item( $product_data );
			$variant_feed_column = array();

			foreach ( $variants_for_item as $variant_array ) {

				static::format_variant_for_feed(
					$variant_array['product_field'],
					$variant_array['options'][0],
					$parent_attribute_values,
					$variant_feed_column
				);
			}

			if ( isset( $product_data['custom_data'] ) && is_array( $product_data['custom_data'] ) ) {

				foreach ( $product_data['custom_data'] as $product_field => $value ) {

					static::format_variant_for_feed(
						$product_field,
						$value,
						$parent_attribute_values,
						$variant_feed_column
					);
				}
			}

			if ( ! empty( $variant_feed_column ) ) {
				$product_data['variant'] = '"' . implode( ',', $variant_feed_column ) . '"';
			}

			if ( isset( $parent_attribute_values['gallery_urls'] ) ) {
				$product_data['additional_image_urls'] = array_merge( $product_data['additional_image_urls'], $parent_attribute_values['gallery_urls'] );
			}

			if ( isset( $parent_attribute_values['item_group_id'] ) ) {
				$item_group_id = $parent_attribute_values['item_group_id'];
			}

			$product_data['default_product'] = $parent_attribute_values['default_variant_id'] == $woo_product->id ? 'default' : '';

			// If this group has default variant value, log this product item
			if ( isset( $parent_attribute_values['default_variant_id'] ) && ! empty( $parent_attribute_values['default_variant_id'] ) ) {
				$this->has_default_product_count++;
			} else {
				$this->no_default_product_count++;
			}
		}

		// log simple product
		if ( ! isset( $product_data['default_product'] ) ) {

			$this->no_default_product_count++;

			$product_data['default_product'] = '';
		}

		// when dealing with the feed file, only set out-of-stock products as hidden
		if ( Products::product_should_be_deleted( $woo_product->woo_product ) ) {
			$product_data['visibility'] = \WC_Facebookcommerce_Integration::FB_SHOP_PRODUCT_HIDDEN;
		}

		// Sale price, only format if we have a sale price set for the product, else leave as empty ('').
		$sale_price                = static::get_value_from_product_data( $product_data, 'sale_price', '' );
		$sale_price_effective_date = '';
		if ( is_numeric( $sale_price ) && $sale_price > 0 ) {
			$sale_price_effective_date = static::get_value_from_product_data( $product_data, 'sale_price_start_date' ) . '/' . $this->get_value_from_product_data( $product_data, 'sale_price_end_date' );
			$sale_price                = static::format_price_for_feed(
				$sale_price,
				static::get_value_from_product_data( $product_data, 'currency' )
			);
		}

		return $product_data['retailer_id'] . ',' .
		static::format_string_for_feed( static::get_value_from_product_data( $product_data, 'name' ) ) . ',' .
		static::format_string_for_feed( static::get_value_from_product_data( $product_data, 'description' ) ) . ',' .
		static::get_value_from_product_data( $product_data, 'image_url' ) . ',' .
		static::get_value_from_product_data( $product_data, 'url' ) . ',' .
		static::format_string_for_feed( static::get_value_from_product_data( $product_data, 'category' ) ) . ',' .
		static::format_string_for_feed( static::get_value_from_product_data( $product_data, 'brand' ) ) . ',' .
		static::format_price_for_feed(
			static::get_value_from_product_data( $product_data, 'price', 0 ),
			static::get_value_from_product_data( $product_data, 'currency' )
		) . ',' .
		static::get_value_from_product_data( $product_data, 'availability' ) . ',' .
		$item_group_id . ',' .
		static::get_value_from_product_data( $product_data, 'checkout_url' ) . ',' .
		static::format_additional_image_url( static::get_value_from_product_data( $product_data, 'additional_image_urls' ) ) . ',' .
		$sale_price_effective_date . ',' .
		$sale_price . ',' .
		'new' . ',' .
		static::get_value_from_product_data( $product_data, 'visibility' ) . ',' .
		static::get_value_from_product_data( $product_data, 'gender' ) . ',' .
		static::get_value_from_product_data( $product_data, 'color' ) . ',' .
		static::get_value_from_product_data( $product_data, 'size' ) . ',' .
		static::get_value_from_product_data( $product_data, 'pattern' ) . ',' .
		static::get_value_from_product_data( $product_data, 'google_product_category' ) . ',' .
		static::get_value_from_product_data( $product_data, 'default_product' ) . ',' .
		static::get_value_from_product_data( $product_data, 'variant' ) . PHP_EOL;
	}

	private static function format_additional_image_url( $product_image_urls ) {
		// returns the top 10 additional image urls separated by a comma
		// according to feed api rules
		$product_image_urls = array_slice(
			$product_image_urls,
			0,
			self::FB_ADDITIONAL_IMAGES_FOR_FEED
		);
		if ( $product_image_urls ) {
			return '"' . implode( ',', $product_image_urls ) . '"';
		} else {
			return '';
		}
	}

	private static function format_string_for_feed( $text ) {
		if ( (bool) $text ) {
			return '"' . str_replace( '"', "'", $text ) . '"';
		} else {
			return '';
		}
	}

	private static function format_price_for_feed( $value, $currency ) {
		return (string) ( round( $value / (float) 100, 2 ) ) . $currency;
	}

	private static function format_variant_for_feed(
	$product_field,
	$value,
	$parent_attribute_values,
	&$variant_feed_column ) {
		if ( ! array_key_exists( $product_field, $parent_attribute_values ) ) {
			return;
		}
		array_push(
			$variant_feed_column,
			$product_field . ':' .
			implode( '/', $parent_attribute_values[ $product_field ] ) . ':' .
			$value
		);
	}


	/**
	 * Gets the value from the product data.
	 *
	 * This method is used to avoid PHP undefined index notices.
	 *
	 * @since 2.1.0
	 *
	 * @param array  $product_data the product data retrieved from a Woo product passed by reference
	 * @param string $index the data index
	 * @param mixed  $return_if_not_set the value to be returned if product data has no index (default to '')
	 * @return mixed|string the data value or an empty string
	 */
	private static function get_value_from_product_data( &$product_data, $index, $return_if_not_set = '' ) {

		return isset( $product_data[ $index ] ) ? $product_data[ $index ] : $return_if_not_set;
	}


	/**
	 * Gets the status of the configured feed upload.
	 *
	 * The status indicator is one of 'in progress', 'complete', or 'error'.
	 *
	 * @param array $settings
	 * @return string
	 */
	public function is_upload_complete( &$settings ) {
		try {
			$upload_status = 'error';
			$upload_id     = facebook_for_woocommerce()->get_integration()->get_upload_id();
			$result        = facebook_for_woocommerce()->get_api()->read_upload( $upload_id );

<<<<<<< HEAD
		$upload_id = facebook_for_woocommerce()->get_integration()->get_upload_id();
		try {
			$result = facebook_for_woocommerce()->get_api()->read_upload($upload_id);
		} catch ( \Exception $e ) {
			// if the upload ID is invalid, the feed is not complete
			$this->log_feed_progress( $e->getMessage() );
			return 'error';
		}

		if ( is_wp_error( $result ) || ! isset( $result['body'] ) ) {
			 $this->log_feed_progress( json_encode( $result ) );
			 return 'error';
		}

		$upload_status = 'error';
=======
			if ( is_wp_error( $result ) || ! isset( $result['body'] ) ) {
				$this->log_feed_progress( json_encode( $result ) );
				return $upload_status;
			}
>>>>>>> 1327cab4

			if ( isset( $result->end_time ) ) {
				$settings['upload_end_time'] = $result->end_time;
				$upload_status = 'complete';
			} elseif ( 200 === (int) wp_remote_retrieve_response_code( $result ) ) {
				$upload_status = 'in progress';
			}
		} catch ( ApiException $e ) {
			$message = sprintf( 'There was an error trying to upload the configured feed: %s', $e->getMessage() );
			facebook_for_woocommerce()->log( $message );
		}

		return $upload_status;
	}


	// Log progress in local log file and FB.
	public function log_feed_progress( $msg, $object = array() ) {
		WC_Facebookcommerce_Utils::fblog( $msg, $object );
		$msg = empty( $object ) ? $msg : $msg . json_encode( $object );
		WC_Facebookcommerce_Utils::log( $msg );
	}
}<|MERGE_RESOLUTION|>--- conflicted
+++ resolved
@@ -14,6 +14,8 @@
 use WooCommerce\Facebook\Framework\Plugin\Exception as PluginException;
 use WooCommerce\Facebook\Products;
 use WooCommerce\Facebook\Products\Feed;
+use WooCommerce\Facebook\Framework\Api\Exception as ApiException;
+
 
 /**
  * Initial Sync by Facebook feed class
@@ -608,28 +610,10 @@
 			$upload_id     = facebook_for_woocommerce()->get_integration()->get_upload_id();
 			$result        = facebook_for_woocommerce()->get_api()->read_upload( $upload_id );
 
-<<<<<<< HEAD
-		$upload_id = facebook_for_woocommerce()->get_integration()->get_upload_id();
-		try {
-			$result = facebook_for_woocommerce()->get_api()->read_upload($upload_id);
-		} catch ( \Exception $e ) {
-			// if the upload ID is invalid, the feed is not complete
-			$this->log_feed_progress( $e->getMessage() );
-			return 'error';
-		}
-
-		if ( is_wp_error( $result ) || ! isset( $result['body'] ) ) {
-			 $this->log_feed_progress( json_encode( $result ) );
-			 return 'error';
-		}
-
-		$upload_status = 'error';
-=======
 			if ( is_wp_error( $result ) || ! isset( $result['body'] ) ) {
 				$this->log_feed_progress( json_encode( $result ) );
 				return $upload_status;
 			}
->>>>>>> 1327cab4
 
 			if ( isset( $result->end_time ) ) {
 				$settings['upload_end_time'] = $result->end_time;
