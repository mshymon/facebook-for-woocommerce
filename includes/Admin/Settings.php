<?php
/**
 * Copyright (c) Facebook, Inc. and its affiliates. All Rights Reserved
 *
 * This source code is licensed under the license found in the
 * LICENSE file in the root directory of this source tree.
 *
 * @package FacebookCommerce
 */

namespace SkyVerge\WooCommerce\Facebook\Admin;

use Automattic\WooCommerce\Admin\Features\Features as WooAdminFeatures;
use Automattic\WooCommerce\Admin\Features\Navigation\Menu as WooAdminMenu;
use SkyVerge\WooCommerce\Facebook\Admin\Settings_Screens;
use SkyVerge\WooCommerce\PluginFramework\v5_10_0 as Framework;

defined( 'ABSPATH' ) or exit;

/**
 * Admin settings handler.
 *
 * @since 2.0.0
 */
class Settings {


	/** @var string base settings page ID */
	const PAGE_ID = 'wc-facebook';


	/** @var Abstract_Settings_Screen[] */
	private $screens;

	/**
	 * Whether the new Woo nav should be used.
	 *
	 * @var bool
	 */
	public $use_woo_nav;


	/**
	 * Settings constructor.
	 *
	 * @since 2.0.0
	 */
	public function __construct() {

		$this->screens = array(
			Settings_Screens\Connection::ID   => new Settings_Screens\Connection(),
			Settings_Screens\Product_Sync::ID => new Settings_Screens\Product_Sync(),
			Settings_Screens\Product_Sets::ID => new Settings_Screens\Product_Sets(),
			Settings_Screens\Messenger::ID    => new Settings_Screens\Messenger(),
			Settings_Screens\Advertise::ID    => new Settings_Screens\Advertise(),
		);

		add_action( 'admin_menu', array( $this, 'add_menu_item' ) );

		add_action( 'wp_loaded', array( $this, 'save' ) );

<<<<<<< HEAD
		$this->use_woo_nav = class_exists( WooAdminMenu::class ) && WooAdminFeatures::is_enabled( 'navigation' );
=======
		$this->use_woo_nav = class_exists( WooAdminFeatures::class ) && class_exists( WooAdminMenu::class ) && WooAdminFeatures::is_enabled( 'navigation' );
>>>>>>> 2aac5950
	}


	/**
	 * Adds the Facebook menu item.
	 *
	 * @since 2.0.0
	 */
	public function add_menu_item() {

		$root_menu_item       = 'woocommerce';
		$is_marketing_enabled = false;

		if ( Framework\SV_WC_Plugin_Compatibility::is_enhanced_admin_available() ) {

			$is_marketing_enabled = is_callable( '\Automattic\WooCommerce\Admin\Loader::is_feature_enabled' )
			                        && \Automattic\WooCommerce\Admin\Loader::is_feature_enabled( 'marketing' );

			if ( $is_marketing_enabled ) {

				$root_menu_item = 'woocommerce-marketing';
			}
		}

		add_submenu_page(
			$root_menu_item,
			__( 'Facebook for WooCommerce', 'facebook-for-woocommerce' ),
			__( 'Facebook', 'facebook-for-woocommerce' ),
			'manage_woocommerce', self::PAGE_ID,
			[ $this, 'render' ],
			5
		);

		$this->connect_to_enhanced_admin( $is_marketing_enabled ? 'marketing_page_wc-facebook' : 'woocommerce_page_wc-facebook' );
		$this->register_woo_nav_menu_items();
	}


	/**
	 * Enables enhanced admin support for the main Facebook settings page.
	 *
	 * @since 2.2.0
	 *
	 * @param string $screen_id the ID to connect to
	 */
	private function connect_to_enhanced_admin( $screen_id ) {

		if ( is_callable( 'wc_admin_connect_page' ) ) {

			$crumbs = [
				__( 'Facebook for WooCommerce', 'facebook-for-woocommerce' ),
			];

			if ( ! empty( $_GET['tab'] ) ) {
				switch ( $_GET['tab'] ) {
					case Settings_Screens\Connection::ID :
						$crumbs[] = __( 'Connection', 'facebook-for-woocommerce' );
					break;
					case Settings_Screens\Messenger::ID :
						$crumbs[] = __( 'Messenger', 'facebook-for-woocommerce' );
					break;
					case Settings_Screens\Product_Sync::ID :
						$crumbs[] = __( 'Product sync', 'facebook-for-woocommerce' );
					break;
					case Settings_Screens\Advertise::ID :
						$crumbs[] = __( 'Advertise', 'facebook-for-woocommerce' );
					break;
				}
			}

			wc_admin_connect_page( [
				'id'        => self::PAGE_ID,
				'screen_id' => $screen_id,
				'path'      => add_query_arg( 'page', self::PAGE_ID, 'admin.php' ),
				'title'     => $crumbs
			] );
		}
	}


	/**
	 * Renders the settings page.
	 *
	 * @since 2.0.0
	 */
	public function render() {

		$tabs        = $this->get_tabs();
		$current_tab = Framework\SV_WC_Helper::get_requested_value( 'tab' );

		if ( ! $current_tab ) {
			$current_tab = current( array_keys( $tabs ) );
		}

		$screen = $this->get_screen( $current_tab );

		?>

		<div class="wrap woocommerce">

			<?php if ( ! $this->use_woo_nav ): ?>
				<nav class="nav-tab-wrapper woo-nav-tab-wrapper">

					<?php foreach ( $tabs as $id => $label ) : ?>
						<a href="<?php echo esc_html( admin_url( 'admin.php?page=' . self::PAGE_ID . '&tab=' . esc_attr( $id ) ) ); ?>" class="nav-tab <?php echo $current_tab === $id ? 'nav-tab-active' : ''; ?>"><?php echo esc_html( $label ); ?></a>
					<?php endforeach; ?>

				</nav>
			<?php endif; ?>

			<?php facebook_for_woocommerce()->get_message_handler()->show_messages(); ?>

			<?php if ( $screen ) : ?>

				<h1 class="screen-reader-text"><?php echo esc_html( $screen->get_title() ); ?></h1>
				<p><?php echo wp_kses_post( $screen->get_description() ); ?></p>

				<?php $screen->render(); ?>

			<?php endif; ?>

		</div>

		<?php
	}


	/**
	 * Saves the settings page.
	 *
	 * @since 2.0.0
	 */
	public function save() {

		if ( ! is_admin() || Framework\SV_WC_Helper::get_requested_value( 'page' ) !== self::PAGE_ID ) {
			return;
		}

		$screen = $this->get_screen( Framework\SV_WC_Helper::get_posted_value( 'screen_id' ) );

		if ( ! $screen ) {
			return;
		}

		if ( ! Framework\SV_WC_Helper::get_posted_value( 'save_' . $screen->get_id() . '_settings' ) ) {
			return;
		}

		if ( ! current_user_can( 'manage_woocommerce' ) ) {
			wp_die( __( 'You do not have permission to save these settings.', 'facebook-for-woocommerce' ) );
		}

		check_admin_referer( 'wc_facebook_admin_save_' . $screen->get_id() . '_settings' );

		try {

			$screen->save();

			facebook_for_woocommerce()->get_message_handler()->add_message( __( 'Your settings have been saved.', 'facebook-for-woocommerce' ) );

		} catch ( Framework\SV_WC_Plugin_Exception $exception ) {

			facebook_for_woocommerce()->get_message_handler()->add_error(
				sprintf(
				/* translators: Placeholders: %s - user-friendly error message */
					__( 'Your settings could not be saved. %s', 'facebook-for-woocommerce' ),
					$exception->getMessage()
				)
			);
		}
	}


	/**
	 * Gets a settings screen object based on ID.
	 *
	 * @since 2.0.0
	 *
	 * @param string $screen_id desired screen ID
	 * @return Abstract_Settings_Screen|null
	 */
	public function get_screen( $screen_id ) {

		$screens = $this->get_screens();

		return ! empty( $screens[ $screen_id ] ) && $screens[ $screen_id ] instanceof Abstract_Settings_Screen ? $screens[ $screen_id ] : null;
	}


	/**
	 * Gets the available screens.
	 *
	 * @since 2.0.0
	 *
	 * @return Abstract_Settings_Screen[]
	 */
	public function get_screens() {

		/**
		 * Filters the admin settings screens.
		 *
		 * @since 2.0.0
		 *
		 * @param array $screens available screen objects
		 */
		$screens = (array) apply_filters( 'wc_facebook_admin_settings_screens', $this->screens, $this );

		// ensure no bogus values are added via filter
		$screens = array_filter(
			$screens,
			function( $value ) {

				return $value instanceof Abstract_Settings_Screen;

			}
		);

		return $screens;
	}


	/**
	 * Gets the tabs.
	 *
	 * @since 2.0.0
	 *
	 * @return array
	 */
	public function get_tabs() {

		$tabs = array();

		foreach ( $this->get_screens() as $screen_id => $screen ) {
			$tabs[ $screen_id ] = $screen->get_label();
		}

		/**
		 * Filters the admin settings tabs.
		 *
		 * @since 2.0.0
		 *
		 * @param array $tabs tab data, as $id => $label
		 */
		return (array) apply_filters( 'wc_facebook_admin_settings_tabs', $tabs, $this );
	}

	/**
	 * Register nav items for new Woo nav.
	 *
	 * @since 2.3.3
	 */
	private function register_woo_nav_menu_items() {
		if ( ! $this->use_woo_nav ) {
			return;
		}

		WooAdminMenu::add_plugin_category(
			array(
				'id'         => 'facebook-for-woocommerce',
				'title'      => __( 'Facebook', 'facebook-for-woocommerce' ),
				'capability' => 'manage_woocommerce',
			)
		);

		$order = 1;
		foreach( $this->get_screens() as $screen_id => $screen ) {
			$url = $screen instanceof Settings_Screens\Product_Sets
				? 'edit-tags.php?taxonomy=fb_product_set&post_type=product'
				: 'wc-facebook&tab=' . $screen->get_id();

			WooAdminMenu::add_plugin_item(
				array(
					'id'     => 'facebook-for-woocommerce-'. $screen->get_id(),
					'parent' => 'facebook-for-woocommerce',
					'title'  => $screen->get_label(),
					'url'    => $url,
					'order'  => $order,
				)
			);
			$order++;
		}
	}


}<|MERGE_RESOLUTION|>--- conflicted
+++ resolved
@@ -59,11 +59,7 @@
 
 		add_action( 'wp_loaded', array( $this, 'save' ) );
 
-<<<<<<< HEAD
-		$this->use_woo_nav = class_exists( WooAdminMenu::class ) && WooAdminFeatures::is_enabled( 'navigation' );
-=======
 		$this->use_woo_nav = class_exists( WooAdminFeatures::class ) && class_exists( WooAdminMenu::class ) && WooAdminFeatures::is_enabled( 'navigation' );
->>>>>>> 2aac5950
 	}
 
 
