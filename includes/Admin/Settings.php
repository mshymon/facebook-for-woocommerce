--- conflicted
+++ resolved
@@ -31,8 +31,6 @@
 	/** @var string base settings page ID */
 	const PAGE_ID = 'wc-facebook';
 
-<<<<<<< HEAD
-=======
 	/**
 	 * Submenu page ID
 	 *
@@ -40,7 +38,6 @@
 	 */
 	const SUBMENU_PAGE_ID = 'edit-tags.php?taxonomy=fb_product_set&post_type=product';
 
->>>>>>> 3308a36c
 	/** @var Abstract_Settings_Screen[] */
 	private $screens;
 
@@ -66,11 +63,7 @@
 		);
 		add_action( 'admin_menu', array( $this, 'add_menu_item' ) );
 		add_action( 'wp_loaded', array( $this, 'save' ) );
-<<<<<<< HEAD
-=======
-
 		add_filter( 'parent_file', array( $this, 'set_parent_and_submenu_file' ) );
->>>>>>> 3308a36c
 	}
 
 	/**
@@ -119,7 +112,7 @@
 	 */
 	private function add_fb_product_sets_to_marketing_menu() {
 		$is_connected = facebook_for_woocommerce()->get_connection_handler()->is_connected();
-		
+
 		// If a connection is not established, do not add Facebook Product Sets to Marketing menu.
 		if ( ! $is_connected ) {
 			return;
