<?php
/**
 * Copyright (c) Facebook, Inc. and its affiliates. All Rights Reserved
 *
 * This source code is licensed under the license found in the
 * LICENSE file in the root directory of this source tree.
 *
 * @package FacebookCommerce
 */

namespace SkyVerge\WooCommerce\Facebook\Admin;

defined( 'ABSPATH' ) or exit;

/**
 * Google product category field.
 *
 * @since 2.1.0
 */
class Google_Product_Category_Field {

	/**
	 * Instantiates the JS handler for the Google product category field.
	 *
	 * @since 2.1.0
	 *
	 * @param string $input_id element that should receive the latest concrete category ID value.
	 */
	public function render( $input_id ) {
		$facebook_category_handler = facebook_for_woocommerce()->get_facebook_category_handler();
		$facebook_category_fields  = sprintf(
			"window.wc_facebook_google_product_category_fields = new WC_Facebook_Google_Product_Category_Fields( %s, '%s' );",
			json_encode( $facebook_category_handler->get_categories() ),
			esc_js( $input_id )
		);

<<<<<<< HEAD
		wc_enqueue_js( $js );

	}


	/**
	 * Gets the full categories list from Google and stores it.
	 *
	 * @since 2.1.0
	 */
	public function get_categories() {

		// only fetch again if not fetched less than one hour ago
		$categories = get_transient( self::OPTION_GOOGLE_PRODUCT_CATEGORIES );

		if ( empty ( $categories ) ) {

			// fetch from the URL
			$categories_response = wp_remote_get( 'https://www.google.com/basepages/producttype/taxonomy-with-ids.en-US.txt' );

			$categories = $this->parse_categories_response( $categories_response );

			if ( ! empty( $categories ) ) {

				set_transient( self::OPTION_GOOGLE_PRODUCT_CATEGORIES, $categories, WEEK_IN_SECONDS );
				update_option( self::OPTION_GOOGLE_PRODUCT_CATEGORIES, $categories, 'no' );
			}
		}

		if ( empty( $categories ) ) {

			// get the categories from the saved option
			$categories = get_option( self::OPTION_GOOGLE_PRODUCT_CATEGORIES, [] );
		}

		return $categories;
	}


	/**
	 * Parses the categories response from Google.
	 *
	 * @since 2.1.0
	 *
	 * @param array|\WP_Error $categories_response categories response from Google
	 * @return array
	 */
	protected function parse_categories_response( $categories_response ) {

		$categories = [];

		if ( is_array( $categories_response ) && isset( $categories_response['body'] ) ) {

			$categories_body = $categories_response['body'];
			$categories_body = explode( "\n", $categories_body );

			// format: ID - Top level category > ... > Parent category > Category label
			// example: 7385 - Animals & Pet Supplies > Pet Supplies > Bird Supplies > Bird Cage Accessories
			foreach ( $categories_body as $category_line ) {

				if ( strpos( $category_line, ' - ' ) === false ) {

					// not a category, skip it
					continue;
				}

				list( $category_id, $category_tree ) = explode( ' - ', $category_line );

				$category_id    = (string) trim( $category_id );
				$category_tree  = explode( ' > ', $category_tree );
				$category_label = end( $category_tree );

				$category = [
					'label'   => $category_label,
					'options' => [],
				];

				if ( $category_label === $category_tree[0] ) {

					// top-level category
					$category['parent'] = '';

				} else {

					$parent_label = $category_tree[ count( $category_tree ) - 2 ];

					$parent_category = array_search( $parent_label, array_map( function ( $item ) {

						return $item['label'];
					}, $categories ) );

					$category['parent'] = (string) $parent_category;

					// add category label to the parent's list of options
					$categories[ $parent_category ]['options'][ $category_id ] = $category_label;
				}

				$categories[ (string) $category_id ] = $category;
			}
		}

		return $categories;
=======
		wc_enqueue_js( $facebook_category_fields );
>>>>>>> 2aac5950
	}
}<|MERGE_RESOLUTION|>--- conflicted
+++ resolved
@@ -34,111 +34,6 @@
 			esc_js( $input_id )
 		);
 
-<<<<<<< HEAD
-		wc_enqueue_js( $js );
-
-	}
-
-
-	/**
-	 * Gets the full categories list from Google and stores it.
-	 *
-	 * @since 2.1.0
-	 */
-	public function get_categories() {
-
-		// only fetch again if not fetched less than one hour ago
-		$categories = get_transient( self::OPTION_GOOGLE_PRODUCT_CATEGORIES );
-
-		if ( empty ( $categories ) ) {
-
-			// fetch from the URL
-			$categories_response = wp_remote_get( 'https://www.google.com/basepages/producttype/taxonomy-with-ids.en-US.txt' );
-
-			$categories = $this->parse_categories_response( $categories_response );
-
-			if ( ! empty( $categories ) ) {
-
-				set_transient( self::OPTION_GOOGLE_PRODUCT_CATEGORIES, $categories, WEEK_IN_SECONDS );
-				update_option( self::OPTION_GOOGLE_PRODUCT_CATEGORIES, $categories, 'no' );
-			}
-		}
-
-		if ( empty( $categories ) ) {
-
-			// get the categories from the saved option
-			$categories = get_option( self::OPTION_GOOGLE_PRODUCT_CATEGORIES, [] );
-		}
-
-		return $categories;
-	}
-
-
-	/**
-	 * Parses the categories response from Google.
-	 *
-	 * @since 2.1.0
-	 *
-	 * @param array|\WP_Error $categories_response categories response from Google
-	 * @return array
-	 */
-	protected function parse_categories_response( $categories_response ) {
-
-		$categories = [];
-
-		if ( is_array( $categories_response ) && isset( $categories_response['body'] ) ) {
-
-			$categories_body = $categories_response['body'];
-			$categories_body = explode( "\n", $categories_body );
-
-			// format: ID - Top level category > ... > Parent category > Category label
-			// example: 7385 - Animals & Pet Supplies > Pet Supplies > Bird Supplies > Bird Cage Accessories
-			foreach ( $categories_body as $category_line ) {
-
-				if ( strpos( $category_line, ' - ' ) === false ) {
-
-					// not a category, skip it
-					continue;
-				}
-
-				list( $category_id, $category_tree ) = explode( ' - ', $category_line );
-
-				$category_id    = (string) trim( $category_id );
-				$category_tree  = explode( ' > ', $category_tree );
-				$category_label = end( $category_tree );
-
-				$category = [
-					'label'   => $category_label,
-					'options' => [],
-				];
-
-				if ( $category_label === $category_tree[0] ) {
-
-					// top-level category
-					$category['parent'] = '';
-
-				} else {
-
-					$parent_label = $category_tree[ count( $category_tree ) - 2 ];
-
-					$parent_category = array_search( $parent_label, array_map( function ( $item ) {
-
-						return $item['label'];
-					}, $categories ) );
-
-					$category['parent'] = (string) $parent_category;
-
-					// add category label to the parent's list of options
-					$categories[ $parent_category ]['options'][ $category_id ] = $category_label;
-				}
-
-				$categories[ (string) $category_id ] = $category;
-			}
-		}
-
-		return $categories;
-=======
 		wc_enqueue_js( $facebook_category_fields );
->>>>>>> 2aac5950
 	}
 }