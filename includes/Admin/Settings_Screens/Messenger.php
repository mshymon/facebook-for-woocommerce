<?php
// phpcs:ignoreFile
/**
 * Copyright (c) Facebook, Inc. and its affiliates. All Rights Reserved
 *
 * This source code is licensed under the license found in the
 * LICENSE file in the root directory of this source tree.
 *
 * @package FacebookCommerce
 */

namespace WooCommerce\Facebook\Admin\Settings_Screens;

defined( 'ABSPATH' ) or exit;

use WooCommerce\Facebook\Admin\Abstract_Settings_Screen;
use WooCommerce\Facebook\API\FBE\Configuration;
use WooCommerce\Facebook\Framework\Api\Exception as ApiException;
use WooCommerce\Facebook\Framework\Helper;
use WooCommerce\Facebook\Framework\Plugin\Exception as PluginException;
use WooCommerce\Facebook\Locale;

/**
 * The Messenger settings screen object.
 */
class Messenger extends Abstract_Settings_Screen {


	/** @var string screen ID */
	const ID = 'messenger';


	/**
	 * Connection constructor.
	 */
	public function __construct() {
		$this->id    = self::ID;
		$this->label = __( 'Messenger', 'facebook-for-woocommerce' );
		$this->title = __( 'Messenger', 'facebook-for-woocommerce' );
		add_action( 'admin_enqueue_scripts', array( $this, 'enqueue_assets' ) );
		add_action( 'woocommerce_admin_field_messenger_locale', array( $this, 'render_locale_field' ) );
		add_action( 'woocommerce_admin_field_messenger_greeting', array( $this, 'render_greeting_field' ) );
	}


	/**
	 * Enqueues the assets.
	 *
	 * @internal
	 *
	 * @since 2.0.0
	 */
	public function enqueue_assets() {
		// TODO: empty for now, until we add more robust Messenger settings {CW 2020-06-17}
	}


	/**
	 * Renders the custom locale field.
	 *
	 * @internal
	 *
	 * @since 2.0.0
	 *
	 * @param array $field field data
	 */
	public function render_locale_field( $field ) {
<<<<<<< HEAD
		if ( ! $this->remote_configuration ) {
			return;
		}
		$configured_locale = $this->remote_configuration->get_default_locale();
=======

		$configured_locale = get_option( \WC_Facebookcommerce_Integration::SETTING_MESSENGER_LOCALE, '' );;
>>>>>>> 0b4eecc7
		$supported_locales = Locale::get_supported_locales();
		if ( ! empty( $supported_locales[ $configured_locale ] ) ) {
			$configured_locale = $supported_locales[ $configured_locale ];
		}
		?>
		<tr valign="top">
			<th scope="row" class="titledesc">
				<label for="<?php echo esc_attr( $field['id'] ); ?>"><?php echo esc_html( $field['title'] ); ?></label>
			</th>
			<td class="forminp forminp-<?php echo esc_attr( sanitize_title( $field['type'] ) ); ?>">
				<p>
					<?php echo esc_html( $configured_locale ); ?>
				</p>
			</td>
		</tr>
		<?php
	}


	/**
	 * Renders the custom greeting field.
	 *
	 * @internal
	 *
	 * @since 2.0.0
	 *
	 * @param array $field field data
	 */
	public function render_greeting_field( $field ) {
		?>
		<tr valign="top">
			<th scope="row" class="titledesc">
				<label for="<?php echo esc_attr( $field['id'] ); ?>"><?php echo esc_html( $field['title'] ); ?></label>
			</th>
			<td class="forminp forminp-<?php echo esc_attr( sanitize_title( $field['type'] ) ); ?>">
				<p>
					<?php
					printf(
						/* translators: Placeholders: %1$s - <a> tag, %2$s - </a> tag */
						esc_html__( '%1$sClick here%2$s to manage your Messenger greeting and colors.', 'facebook-for-woocommerce' ),
						'<a href="' . esc_url( facebook_for_woocommerce()->get_connection_handler()->get_manage_url() ) . '" target="_blank">',
						'</a>'
					);
					?>
				</p>
			</td>
		</tr>
		<?php
	}


	/**
	 * Gets the screen settings.
	 *
	 * @since 2.0.0
	 *
	 * @return array
	 */
	public function get_settings() {
<<<<<<< HEAD
		$is_enabled = $this->remote_configuration && $this->remote_configuration->is_enabled();
=======

		$is_enabled = get_option( \WC_Facebookcommerce_Integration::SETTING_ENABLE_MESSENGER, 'no' );

>>>>>>> 0b4eecc7
		$settings = array(
			array(
				'title' => __( 'Messenger', 'facebook-for-woocommerce' ),
				'type'  => 'title',
			),
			array(
				'id'      => \WC_Facebookcommerce_Integration::SETTING_ENABLE_MESSENGER,
				'title'   => __( 'Enable Messenger', 'facebook-for-woocommerce' ),
				'type'    => 'checkbox',
				'desc'    => __( 'Enable and customize Facebook Messenger on your store', 'facebook-for-woocommerce' ),
				'default' => 'no',
				'value'   => $is_enabled,
			),
		);
		// only add the static configuration display if messenger is enabled
<<<<<<< HEAD
		if ( $is_enabled ) {
=======
		if ( 'yes' === $is_enabled ) {

>>>>>>> 0b4eecc7
			$settings[] = array(
				'title' => __( 'Language', 'facebook-for-woocommerce' ),
				'type'  => 'messenger_locale',
			);
			$settings[] = array(
				'title' => __( 'Greeting & Colors', 'facebook-for-woocommerce' ),
				'type'  => 'messenger_greeting',
			);
		}
		$settings[] = array( 'type' => 'sectionend' );
		return $settings;
	}


	/**
	 * Gets the "disconnected" message.
	 *
	 * @since 2.0.0
	 *
	 * @return string
	 */
	public function get_disconnected_message() {
		return sprintf(
			/* translators: Placeholders: %1$s - <a> tag, %2$s - </a> tag */
			__( 'Please %1$sconnect to Facebook%2$s to enable and manage Facebook Messenger.', 'facebook-for-woocommerce' ),
			'<a href="' . esc_url( facebook_for_woocommerce()->get_connection_handler()->get_connect_url() ) . '">',
			'</a>'
		);
	}

<<<<<<< HEAD

	/**
	 * Renders the settings page.
	 *
	 * This is overridden to pull the latest FBE configuration so the settings can be populated correctly.
	 *
	 * @since 2.0.0
	 */
	public function render() {
		// if not connected, don't try and retrieve any settings and just fall back to standard display
		if ( ! facebook_for_woocommerce()->get_connection_handler()->is_connected() ) {
			parent::render();
			return;
		}
		$plugin = facebook_for_woocommerce();
		try {
			$response = $plugin->get_api()->get_business_configuration( $plugin->get_connection_handler()->get_external_business_id() );
			$configuration = $response->get_messenger_configuration();
			if ( ! $configuration ) {
				throw new ApiException( 'Could not retrieve latest messenger configuration' );
			}
			update_option( \WC_Facebookcommerce_Integration::SETTING_ENABLE_MESSENGER, wc_bool_to_string( $configuration->is_enabled() ) );
			if ( $default_locale = $configuration->get_default_locale() ) {
				update_option( \WC_Facebookcommerce_Integration::SETTING_MESSENGER_LOCALE, $default_locale );
			}
			// set the remote configuration so other methods can use its values
			$this->remote_configuration = $configuration;
			parent::render();
		} catch ( ApiException $exception ) {
			?>
			<div class="notice notice-error">
				<p>
					<?php
					printf(
					/* translators: Placeholders: %1$s - <a> tag, %2$s - </a> tag */
						esc_html__( 'There was an error communicating with the Facebook Business Extension. %1$sClick here%2$s to manage your Messenger settings.', 'facebook-for-woocommerce' ),
						'<a href="' . esc_url( $plugin->get_connection_handler()->get_manage_url() ) . '" target="_blank">',
						'</a>'
					);
					?>
				</p>
			</div>
			<?php
			// always log this error, regardless of debug setting
			$plugin->log( 'Could not display messenger settings. ' . $exception->getMessage() );
		}
	}


=======
>>>>>>> 0b4eecc7
	/**
	 * Saves the settings.
	 *
	 * This is overridden to pull the latest from FBE and update that remotely via API
	 *
	 * @since 2.0.0
	 *
	 * @throws PluginException
	 */
	public function save() {
		$plugin               = facebook_for_woocommerce();
		$external_business_id = $plugin->get_connection_handler()->get_external_business_id();
		try {
			// first get the latest configuration details
			$response = $plugin->get_api()->get_business_configuration( $external_business_id );
			$configuration = $response->get_messenger_configuration();
			if ( ! $configuration ) {
				throw new ApiException( 'Could not retrieve latest messenger configuration' );
			}
			$update          = false;
			$setting_enabled = wc_string_to_bool( Helper::get_posted_value( \WC_Facebookcommerce_Integration::SETTING_ENABLE_MESSENGER ) );
			// only consider updating if the setting has changed
			if ( $setting_enabled !== $configuration->is_enabled() ) {
				$update = true;
			}
			// also consider updating if the site's URL was removed from approved URLs
			if ( ! in_array( home_url( '/' ), $configuration->get_domains(), true ) ) {
				$update = true;
			}
			// make the API call if settings have changed
			if ( $update ) {
				$configuration->set_enabled( $setting_enabled );
				$configuration->add_domain( home_url( '/' ) );
<<<<<<< HEAD
				$plugin->get_api()->update_messenger_configuration( $external_business_id, $configuration );
=======

				try {
					$plugin->get_api()->update_messenger_configuration( $external_business_id, $configuration );

					update_option( \WC_Facebookcommerce_Integration::SETTING_ENABLE_MESSENGER, wc_bool_to_string( $configuration->is_enabled() ) );

					if ( $default_locale = $configuration->get_default_locale() ) {
						update_option( \WC_Facebookcommerce_Integration::SETTING_MESSENGER_LOCALE, $default_locale );
					}
				} catch ( Framework\SV_WC_API_Exception $exception ) {

					// always log this error, regardless of debug setting
					$plugin->log( 'Could not display messenger settings. ' . $exception->getMessage() );

				}

>>>>>>> 0b4eecc7
				delete_transient( 'wc_facebook_business_configuration_refresh' );

			}
			// save any real settings
			parent::save();
		} catch ( ApiException $exception ) {
			// always log this error, regardless of debug setting
			$plugin->log( 'Could not update remote messenger settings. ' . $exception->getMessage() );
			throw new PluginException( __( 'Please try again.', 'facebook-for-woocommerce' ) );
		}
	}
}<|MERGE_RESOLUTION|>--- conflicted
+++ resolved
@@ -65,15 +65,8 @@
 	 * @param array $field field data
 	 */
 	public function render_locale_field( $field ) {
-<<<<<<< HEAD
-		if ( ! $this->remote_configuration ) {
-			return;
-		}
-		$configured_locale = $this->remote_configuration->get_default_locale();
-=======
 
 		$configured_locale = get_option( \WC_Facebookcommerce_Integration::SETTING_MESSENGER_LOCALE, '' );;
->>>>>>> 0b4eecc7
 		$supported_locales = Locale::get_supported_locales();
 		if ( ! empty( $supported_locales[ $configured_locale ] ) ) {
 			$configured_locale = $supported_locales[ $configured_locale ];
@@ -133,13 +126,7 @@
 	 * @return array
 	 */
 	public function get_settings() {
-<<<<<<< HEAD
-		$is_enabled = $this->remote_configuration && $this->remote_configuration->is_enabled();
-=======
-
 		$is_enabled = get_option( \WC_Facebookcommerce_Integration::SETTING_ENABLE_MESSENGER, 'no' );
-
->>>>>>> 0b4eecc7
 		$settings = array(
 			array(
 				'title' => __( 'Messenger', 'facebook-for-woocommerce' ),
@@ -155,12 +142,7 @@
 			),
 		);
 		// only add the static configuration display if messenger is enabled
-<<<<<<< HEAD
-		if ( $is_enabled ) {
-=======
 		if ( 'yes' === $is_enabled ) {
-
->>>>>>> 0b4eecc7
 			$settings[] = array(
 				'title' => __( 'Language', 'facebook-for-woocommerce' ),
 				'type'  => 'messenger_locale',
@@ -191,58 +173,6 @@
 		);
 	}
 
-<<<<<<< HEAD
-
-	/**
-	 * Renders the settings page.
-	 *
-	 * This is overridden to pull the latest FBE configuration so the settings can be populated correctly.
-	 *
-	 * @since 2.0.0
-	 */
-	public function render() {
-		// if not connected, don't try and retrieve any settings and just fall back to standard display
-		if ( ! facebook_for_woocommerce()->get_connection_handler()->is_connected() ) {
-			parent::render();
-			return;
-		}
-		$plugin = facebook_for_woocommerce();
-		try {
-			$response = $plugin->get_api()->get_business_configuration( $plugin->get_connection_handler()->get_external_business_id() );
-			$configuration = $response->get_messenger_configuration();
-			if ( ! $configuration ) {
-				throw new ApiException( 'Could not retrieve latest messenger configuration' );
-			}
-			update_option( \WC_Facebookcommerce_Integration::SETTING_ENABLE_MESSENGER, wc_bool_to_string( $configuration->is_enabled() ) );
-			if ( $default_locale = $configuration->get_default_locale() ) {
-				update_option( \WC_Facebookcommerce_Integration::SETTING_MESSENGER_LOCALE, $default_locale );
-			}
-			// set the remote configuration so other methods can use its values
-			$this->remote_configuration = $configuration;
-			parent::render();
-		} catch ( ApiException $exception ) {
-			?>
-			<div class="notice notice-error">
-				<p>
-					<?php
-					printf(
-					/* translators: Placeholders: %1$s - <a> tag, %2$s - </a> tag */
-						esc_html__( 'There was an error communicating with the Facebook Business Extension. %1$sClick here%2$s to manage your Messenger settings.', 'facebook-for-woocommerce' ),
-						'<a href="' . esc_url( $plugin->get_connection_handler()->get_manage_url() ) . '" target="_blank">',
-						'</a>'
-					);
-					?>
-				</p>
-			</div>
-			<?php
-			// always log this error, regardless of debug setting
-			$plugin->log( 'Could not display messenger settings. ' . $exception->getMessage() );
-		}
-	}
-
-
-=======
->>>>>>> 0b4eecc7
 	/**
 	 * Saves the settings.
 	 *
@@ -276,28 +206,19 @@
 			if ( $update ) {
 				$configuration->set_enabled( $setting_enabled );
 				$configuration->add_domain( home_url( '/' ) );
-<<<<<<< HEAD
-				$plugin->get_api()->update_messenger_configuration( $external_business_id, $configuration );
-=======
 
 				try {
 					$plugin->get_api()->update_messenger_configuration( $external_business_id, $configuration );
-
 					update_option( \WC_Facebookcommerce_Integration::SETTING_ENABLE_MESSENGER, wc_bool_to_string( $configuration->is_enabled() ) );
-
 					if ( $default_locale = $configuration->get_default_locale() ) {
 						update_option( \WC_Facebookcommerce_Integration::SETTING_MESSENGER_LOCALE, $default_locale );
 					}
-				} catch ( Framework\SV_WC_API_Exception $exception ) {
-
+				} catch ( ApiException $exception ) {
 					// always log this error, regardless of debug setting
 					$plugin->log( 'Could not display messenger settings. ' . $exception->getMessage() );
-
 				}
 
->>>>>>> 0b4eecc7
 				delete_transient( 'wc_facebook_business_configuration_refresh' );
-
 			}
 			// save any real settings
 			parent::save();
