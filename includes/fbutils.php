--- conflicted
+++ resolved
@@ -434,8 +434,6 @@
 			return $term && $term->name ? $term->name : $default_value;
 		}
 
-<<<<<<< HEAD
-=======
 		/**
 		 * Get all products for synchronization tasks.
 		 *
@@ -485,7 +483,6 @@
 			return array_diff( $product_ids, array_keys( $parent_product_ids ) );
 		}
 
->>>>>>> 2aac5950
 
 		/*
 		* Change variant product field name from Woo taxonomy to FB name
