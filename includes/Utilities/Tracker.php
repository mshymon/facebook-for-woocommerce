--- conflicted
+++ resolved
@@ -144,10 +144,7 @@
 	 *
 	 * Note this is used to clear the transient (set to -1) to track feed generation failure.
 	 *
-<<<<<<< HEAD
-=======
 	 * @param float $time_in_seconds Time taken to generate feed file (in seconds).
->>>>>>> 42012d43
 	 * @since 2.6.0
 	 */
 	public function track_feed_file_generation_time( $time_in_seconds ) {
