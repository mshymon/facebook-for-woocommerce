--- conflicted
+++ resolved
@@ -593,16 +593,8 @@
 		);
 		wp_enqueue_script(
 			'wc_facebook_metabox_jsx',
-<<<<<<< HEAD
 			facebook_for_woocommerce()->get_asset_build_dir_url() . '/admin/metabox.js',
-			[],
-=======
-			plugins_url(
-				'/assets/js/admin/metabox.min.js',
-				__FILE__
-			),
 			array(),
->>>>>>> 9240f274
 			\WC_Facebookcommerce::PLUGIN_VERSION
 		);
 		wp_localize_script(
@@ -812,16 +804,8 @@
 		// load banner assets
 		wp_enqueue_script(
 			'wc_facebook_infobanner_jsx',
-<<<<<<< HEAD
 			facebook_for_woocommerce()->get_asset_build_dir_url() . '/admin/infobanner.js',
-			[],
-=======
-			plugins_url(
-				'/assets/js/admin/infobanner.min.js',
-				__FILE__
-			),
 			array(),
->>>>>>> 9240f274
 			\WC_Facebookcommerce::PLUGIN_VERSION
 		);
 		wp_localize_script(
